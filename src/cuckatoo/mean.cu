// Cuckatoo Cycle, a memory-hard proof-of-work by John Tromp
// Copyright (c) 2018-2019 Jiri Vadura (photon) and John Tromp
// This software is covered by the FAIR MINING license

#include <stdio.h>
#include <string.h>
#include <vector>
#include <assert.h>
#include "cuckatoo.h"
#include "graph.hpp"
#include "../crypto/siphash.cuh"
#include "../crypto/blake2.h"

typedef uint8_t u8;
typedef uint16_t u16;

#ifndef MAXSOLS
#define MAXSOLS 4
#endif

#ifndef IDXSHIFT
// number of bits of compression of surviving edge endpoints
// reduces space used in cycle finding, but too high a value
// results in NODE OVERFLOW warnings and fake cycles
#define IDXSHIFT 12
#endif

const u32 MAXEDGES = NEDGES >> IDXSHIFT;

typedef uint64_t u64; // save some typing

#ifndef XBITS
// assumes at least 2^18 bits of shared mem (32 KB) on thread block
// #define XBITS ((EDGEBITS-18+1)/2)
// scrap that; too few buckets inhibits parallellism
#define XBITS 6
#endif

#define NODEBITS (EDGEBITS + 1)

const u32 NX        = 1 << XBITS;
const u32 XMASK     = NX - 1;
const u32 NX2       = NX * NX;
const u32 YBITS     = XBITS;
const u32 NY        = 1 << YBITS;
const u32 YZBITS    = EDGEBITS - XBITS;
const u32 ZBITS     = YZBITS - YBITS;
const u32 NZ        = 1 << ZBITS;
const u32 ZMASK     = NZ - 1;

#ifndef NEPS_A
#define NEPS_A 133
#endif
#ifndef NEPS_B
#define NEPS_B 85
#endif
#define NEPS 128

const u32 EDGES_A = NZ * NEPS_A / NEPS;
const u32 EDGES_B = NZ * NEPS_B / NEPS;

const u32 ROW_EDGES_A = EDGES_A * NY;
const u32 ROW_EDGES_B = EDGES_B * NY;

// Number of Parts of BufferB, all but one of which will overlap BufferA
#ifndef NB
#define NB 2
#endif

#ifndef NA
#define NA  ((NB * NEPS_A + NEPS_B-1) / NEPS_B)
#endif

__constant__ uint2 recoveredges[PROOFSIZE];
__constant__ uint2 e0 = {0,0};

#ifndef FLUSHA // should perhaps be in trimparams and passed as template parameter
#define FLUSHA 16
#endif

template<int maxOut, typename EdgeOut>
__global__ void SeedA(const siphash_keys &sipkeys, ulonglong4 * __restrict__ buffer, u32 * __restrict__ indexes) {
  const int group = blockIdx.x;
  const int dim = blockDim.x;
  const int lid = threadIdx.x;
  const int gid = group * dim + lid;
  const int nthreads = gridDim.x * dim;
  const int FLUSHA2 = 2*FLUSHA;

  __shared__ EdgeOut tmp[NX][FLUSHA2]; // needs to be ulonglong4 aligned
  const int TMPPERLL4 = sizeof(ulonglong4) / sizeof(EdgeOut);
  __shared__ int counters[NX];

  for (int row = lid; row < NX; row += dim)
    counters[row] = 0;
  __syncthreads();

  const int col = group % NX;
  const int loops = NEDGES / nthreads; // assuming THREADS_HAVE_EDGES checked
  for (int i = 0; i < loops; i++) {
    u32 nonce = gid * loops + i;
    u32 node1, node0 = dipnode(sipkeys, (u64)nonce, 0);
    if (sizeof(EdgeOut) == sizeof(uint2)) {
      node1 = dipnode(sipkeys, (u64)nonce, 1);
    }
    int row = node0 >> YZBITS;
    int counter = min((int)atomicAdd(counters + row, 1), (int)(FLUSHA2-1)); // assuming ROWS_LIMIT_LOSSES checked
    tmp[row][counter] = make_Edge(nonce, tmp[0][0], node0, node1);
    __syncthreads();
    if (counter == FLUSHA-1) {
      int localIdx = min(FLUSHA2, counters[row]);
      int newCount = localIdx % FLUSHA;
      int nflush = localIdx - newCount;
      u32 grp = row * NX + col;
      int cnt = min((int)atomicAdd(indexes + grp, nflush), (int)(maxOut - nflush));
      for (int i = 0; i < nflush; i += TMPPERLL4) {
        buffer[((u64)grp * maxOut + cnt + i) / TMPPERLL4] = *(ulonglong4 *)(&tmp[row][i]);
      }
      for (int t = 0; t < newCount; t++) {
        tmp[row][t] = tmp[row][t + nflush];
      }
      counters[row] = newCount;
    }
    __syncthreads();
  }
  EdgeOut zero = make_Edge(0, tmp[0][0], 0, 0);
  for (int row = lid; row < NX; row += dim) {
    int localIdx = min(FLUSHA2, counters[row]);
    u32 grp = row * NX + col;
    for (int j = localIdx; j % TMPPERLL4; j++)
      tmp[row][j] = zero;
    for (int i = 0; i < localIdx; i += TMPPERLL4) {
      int cnt = min((int)atomicAdd(indexes + grp, TMPPERLL4), (int)(maxOut - TMPPERLL4));
      buffer[((u64)grp * maxOut + cnt) / TMPPERLL4] = *(ulonglong4 *)(&tmp[row][i]);
    }
  }
}

template <typename Edge> __device__ bool null(Edge e);

__device__ bool null(u32 nonce) {
  return nonce == 0;
}

__device__ bool null(uint2 nodes) {
  return nodes.x == 0 && nodes.y == 0;
}

#ifndef FLUSHB
#define FLUSHB 8
#endif

template<int maxOut, typename EdgeOut>
__global__ void SeedB(const siphash_keys &sipkeys, const EdgeOut * __restrict__ source, ulonglong4 * __restrict__ destination, const u32 * __restrict__ sourceIndexes, u32 * __restrict__ destinationIndexes) {
  const int group = blockIdx.x;
  const int dim = blockDim.x;
  const int lid = threadIdx.x;
  const int FLUSHB2 = 2 * FLUSHB;

  __shared__ EdgeOut tmp[NX][FLUSHB2];
  const int TMPPERLL4 = sizeof(ulonglong4) / sizeof(EdgeOut);
  __shared__ int counters[NX];

  for (int col = lid; col < NX; col += dim)
    counters[col] = 0;
  __syncthreads();
  const int row = group / NX;
  const int bucketEdges = min((int)sourceIndexes[group], (int)maxOut);
  const int loops = (bucketEdges + dim-1) / dim;
  for (int loop = 0; loop < loops; loop++) {
    int col;
    int counter = 0;
    const int edgeIndex = loop * dim + lid;
    if (edgeIndex < bucketEdges) {
      const int index = group * maxOut + edgeIndex;
      EdgeOut edge = __ldg(&source[index]);
      if (!null(edge)) {
        u32 node0 = endpoint(sipkeys, edge, 0);
        col = (node0 >> ZBITS) & XMASK;
        counter = min((int)atomicAdd(counters + col, 1), (int)(FLUSHB2-1)); // assuming COLS_LIMIT_LOSSES checked
        tmp[col][counter] = edge;
      }
    }
    __syncthreads();
    if (counter == FLUSHB-1) {
      int localIdx = min(FLUSHB2, counters[col]);
      int newCount = localIdx % FLUSHB;
      int nflush = localIdx - newCount;
      u32 grp = row * NX + col;
      int cnt = min((int)atomicAdd(destinationIndexes + grp, nflush), (int)(maxOut - nflush));
      for (int i = 0; i < nflush; i += TMPPERLL4)
        destination[((u64)grp * maxOut + cnt + i) / TMPPERLL4] = *(ulonglong4 *)(&tmp[col][i]);
      for (int t = 0; t < newCount; t++) {
        tmp[col][t] = tmp[col][t + nflush];
      }
      counters[col] = newCount;
    }
    __syncthreads(); 
  }
  EdgeOut zero = make_Edge(0, tmp[0][0], 0, 0);
  for (int col = lid; col < NX; col += dim) {
    int localIdx = min(FLUSHB2, counters[col]);
    u32 grp = row * NX + col;
    for (int j = localIdx; j % TMPPERLL4; j++)
      tmp[col][j] = zero;
    for (int i = 0; i < localIdx; i += TMPPERLL4) {
      int cnt = min((int)atomicAdd(destinationIndexes + grp, TMPPERLL4), (int)(maxOut - TMPPERLL4));
      destination[((u64)grp * maxOut + cnt) / TMPPERLL4] = *(ulonglong4 *)(&tmp[col][i]);
    }
  }
}

__device__ __forceinline__  void bitmapset(u32 *ebitmap, const int bucket) {
  int word = bucket >> 5;
  unsigned char bit = bucket & 0x1F;
  u32 mask = 1 << bit;
  atomicOr(ebitmap + word, mask);
}

__device__ __forceinline__  bool bitmaptest(u32 *ebitmap, const int bucket) {
  int word = bucket >> 5;
  unsigned char bit = bucket & 0x1F;
  return (ebitmap[word] >> bit) & 1;
}

__device__ uint2 make_Edge(const u32 nonce, const uint2 dummy, const u32 node0, const u32 node1) {
   return make_uint2(node0, node1);
}

__device__ uint2 make_Edge(const uint2 edge, const uint2 dummy, const u32 node0, const u32 node1) {
   return edge;
}

__device__ u32 make_Edge(const u32 nonce, const u32 dummy, const u32 node0, const u32 node1) {
   return nonce;
}

template <typename Edge> u32 __device__ endpoint(const siphash_keys &sipkeys, Edge e, int uorv);

__device__ u32 endpoint(const siphash_keys &sipkeys, u32 nonce, int uorv) {
  return dipnode(sipkeys, nonce, uorv);
}

__device__ u32 endpoint(const siphash_keys &sipkeys, uint2 nodes, int uorv) {
  return uorv ? nodes.y : nodes.x;
}

#ifndef PART_BITS
// #bits used to partition edge set processing to save shared memory
// a value of 0 does no partitioning and is fastest
// a value of 1 partitions in two at about 33% slowdown
// higher values are not that interesting
#define PART_BITS 0
#endif

const u32 PART_MASK = (1 << PART_BITS) - 1;
const u32 NONPART_BITS = ZBITS - PART_BITS;
const word_t NONPART_MASK = (1 << NONPART_BITS) - 1;

template<int NP, int maxIn, typename EdgeIn, int maxOut, typename EdgeOut>
__global__ void Round(const int round, const int part, const siphash_keys &sipkeys, EdgeIn * __restrict__ src, EdgeOut * __restrict__ dst, u32 * __restrict__ srcIdx, u32 * __restrict__ dstIdx) {
  const int group = blockIdx.x;
  const int dim = blockDim.x;
  const int lid = threadIdx.x;
  const int BITMAPWORDS = (NZ >> PART_BITS) / 32; // 32-bit words in bitmap

  __shared__ u32 ebitmap[BITMAPWORDS];

  for (int i = lid; i < BITMAPWORDS; i += dim)
    ebitmap[i] = 0;
  __syncthreads();
  for (int i = 0; i < NP; i++, src += NX2 * maxIn, srcIdx += NX2) {
    const int edgesInBucket = min(srcIdx[group], maxIn);
    // if (!group && !lid) printf("round %d size  %d\n", round, edgesInBucket);
    const int loops = (edgesInBucket + dim-1) / dim;

    for (int loop = 0; loop < loops; loop++) {
      const int lindex = loop * dim + lid;
      if (lindex < edgesInBucket) {
        const int index = maxIn * group + lindex;
        EdgeIn edge = __ldg(&src[index]);
        if (null(edge)) continue;
        u32 z = endpoint(sipkeys, edge, round&1) & ZMASK;
        if ((z >> NONPART_BITS) == part) {
          bitmapset(ebitmap, z & NONPART_MASK);
        }
      }
    }
  }
  __syncthreads();
  src -= NP * NX2 * maxIn; srcIdx -= NP * NX2;
  for (int i = 0; i < NP; i++, src += NX2 * maxIn, srcIdx += NX2) {
    const int edgesInBucket = min(srcIdx[group], maxIn);
    const int loops = (edgesInBucket + dim-1) / dim;
    for (int loop = 0; loop < loops; loop++) {
      const int lindex = loop * dim + lid;
      if (lindex < edgesInBucket) {
        const int index = maxIn * group + lindex;
        EdgeIn edge = __ldg(&src[index]);
        if (null(edge)) continue;
        u32 node0 = endpoint(sipkeys, edge, round&1);
        u32 z = node0 & ZMASK;
        if ((z >> NONPART_BITS) == part && bitmaptest(ebitmap, (z & NONPART_MASK) ^ 1)) {
          u32 node1 = endpoint(sipkeys, edge, (round&1)^1);
          const int bucket = node1 >> ZBITS;
          const int bktIdx = min(atomicAdd(dstIdx + bucket, 1), maxOut - 1);
          dst[bucket * maxOut + bktIdx] = (round&1) ? make_Edge(edge, *dst, node1, node0) : make_Edge(edge, *dst, node0, node1);
        }
      }
    }
  }
}

template<int maxIn>
__global__ void Tail(const uint2 *source, uint2 *destination, const u32 *sourceIndexes, u32 *destinationIndexes) {
  const int lid = threadIdx.x;
  const int group = blockIdx.x;
  const int dim = blockDim.x;
  int myEdges = sourceIndexes[group];
  __shared__ int destIdx;

  if (lid == 0)
    destIdx = atomicAdd(destinationIndexes, myEdges);
  __syncthreads();
  for (int i = lid; i < myEdges; i += dim)
    destination[destIdx + lid] = source[group * maxIn + lid];
}

#define checkCudaErrors_V(ans) ({if (gpuAssert((ans), __FILE__, __LINE__) != cudaSuccess) return;})
#define checkCudaErrors_N(ans) ({if (gpuAssert((ans), __FILE__, __LINE__) != cudaSuccess) return NULL;})
#define checkCudaErrors(ans) ({int retval = gpuAssert((ans), __FILE__, __LINE__); if (retval != cudaSuccess) return retval;})

inline int gpuAssert(cudaError_t code, const char *file, int line, bool abort=true) {
  int device_id;
  cudaGetDevice(&device_id);
  if (code != cudaSuccess) {
    snprintf(LAST_ERROR_REASON, MAX_NAME_LEN, "Device %d GPUassert: %s %s %d", device_id, cudaGetErrorString(code), file, line);
    cudaDeviceReset();
    if (abort) return code;
  }
  return code;
}

__global__ void Recovery(const siphash_keys &sipkeys, ulonglong4 *buffer, u32 *indexes) {
  const int gid = blockDim.x * blockIdx.x + threadIdx.x;
  const int lid = threadIdx.x;
  const int nthreads = blockDim.x * gridDim.x;
  const int loops = NEDGES / nthreads;
  __shared__ u32 nonces[PROOFSIZE];
  
  if (lid < PROOFSIZE) nonces[lid] = 0;
  __syncthreads();
  for (int i = 0; i < loops; i++) {
    u64 nonce = gid * loops + i;
    u64 u = dipnode(sipkeys, nonce, 0);
    u64 v = dipnode(sipkeys, nonce, 1);
    for (int i = 0; i < PROOFSIZE; i++) {
      if (recoveredges[i].x == u && recoveredges[i].y == v)
        nonces[i] = nonce;
    }
  }
  __syncthreads();
  if (lid < PROOFSIZE) {
    if (nonces[lid] > 0)
      indexes[lid] = nonces[lid];
  }
}

struct blockstpb {
  u16 blocks;
  u16 tpb;
};

struct trimparams {
  u16 expand;
  u16 ntrims;
  blockstpb genA;
  blockstpb genB;
  blockstpb trim;
  blockstpb tail;
  blockstpb recover;

  trimparams() {
    expand              =    0;
    ntrims              =  176;
    genA.blocks         = 4096;
    genA.tpb            =  256;
    genB.blocks         =  NX2;
    genB.tpb            =  128;
    trim.blocks         =  NX2;
    trim.tpb            =  512;
    tail.blocks         =  NX2;
    tail.tpb            = 1024;
    recover.blocks      = 1024;
    recover.tpb         = 1024;
  }
};

typedef u32 proof[PROOFSIZE];

// maintains set of trimmable edges
struct edgetrimmer {
  trimparams tp;
  edgetrimmer *dt;
  size_t sizeA, sizeB;
  const size_t indexesSize = NX * NY * sizeof(u32);
<<<<<<< HEAD
  ulonglong4 *bufferA;
  ulonglong4 *bufferB;
  ulonglong4 *bufferAB;
  int *indexesE;
  int *indexesE2;
=======
  u8 *bufferA;
  u8 *bufferB;
  u8 *bufferAB;
  u32 *indexesE[1+NB];
>>>>>>> 0a90f9fb
  u32 nedges;
  u32 *uvnodes;
  siphash_keys sipkeys, *dipkeys;
  bool abort;
  bool initsuccess = false;

  edgetrimmer(const trimparams _tp) : tp(_tp) {
    checkCudaErrors_V(cudaMalloc((void**)&dt, sizeof(edgetrimmer)));
    checkCudaErrors_V(cudaMalloc((void**)&uvnodes, PROOFSIZE * 2 * sizeof(u32)));
    checkCudaErrors_V(cudaMalloc((void**)&dipkeys, sizeof(siphash_keys)));
    for (int i = 0; i < 1+NB; i++) {
      checkCudaErrors_V(cudaMalloc((void**)&indexesE[i], indexesSize));
    }
    sizeA = ROW_EDGES_A * NX * (tp.expand > 0 ? sizeof(u32) : sizeof(uint2));
    sizeB = ROW_EDGES_B * NX * (tp.expand > 1 ? sizeof(u32) : sizeof(uint2));
    const size_t bufferSize = sizeA + sizeB / NB;
    assert(bufferSize >= sizeB + sizeB / NB / (tp.expand == 1 ? 1 : 2)); // ensure enough space for Round 1
    checkCudaErrors_V(cudaMalloc((void**)&bufferA, bufferSize));
    bufferAB = bufferA + sizeB / NB;
    bufferB  = bufferA + bufferSize - sizeB;
    assert(bufferA + sizeA == bufferB + sizeB * (NB-1) / NB); // ensure alignment of overlap
    cudaMemcpy(dt, this, sizeof(edgetrimmer), cudaMemcpyHostToDevice);
    initsuccess = true;
  }
  u64 globalbytes() const {
    return (sizeA+sizeB/NB) + (1+NB) * indexesSize + sizeof(siphash_keys) + PROOFSIZE * 2*sizeof(u32) + sizeof(edgetrimmer);
  }
  ~edgetrimmer() {
    checkCudaErrors_V(cudaFree(bufferA));
    for (int i = 0; i < 1+NB; i++) {
      checkCudaErrors_V(cudaFree(indexesE[i]));
    }
    checkCudaErrors_V(cudaFree(dipkeys));
    checkCudaErrors_V(cudaFree(uvnodes));
    checkCudaErrors_V(cudaFree(dt));
    cudaDeviceReset();
  }
  u32 trim() {
    cudaEvent_t start, stop;
    checkCudaErrors(cudaEventCreate(&start)); checkCudaErrors(cudaEventCreate(&stop));
  
    for (int i = 0; i < 1+NB; i++) {
      cudaMemset(indexesE[i], 0, indexesSize);
    }
    cudaMemcpy(dipkeys, &sipkeys, sizeof(sipkeys), cudaMemcpyHostToDevice);
  
    cudaDeviceSynchronize();
    float durationA, durationB;
    cudaEventRecord(start, NULL);
  
    if (tp.expand == 0) {
      SeedA<EDGES_A, uint2><<<tp.genA.blocks, tp.genA.tpb>>>(*dipkeys, (ulonglong4*)bufferAB, (u32 *)indexesE[1]);
    } else
      SeedA<EDGES_A,   u32><<<tp.genA.blocks, tp.genA.tpb>>>(*dipkeys, (ulonglong4*)bufferAB, (u32 *)indexesE[1]);
  
    checkCudaErrors(cudaDeviceSynchronize()); cudaEventRecord(stop, NULL);
    cudaEventSynchronize(stop); cudaEventElapsedTime(&durationA, start, stop);
    if (abort) return false;
    cudaEventRecord(start, NULL);
  
    size_t qA = sizeA/NA;
    size_t qE = NX2 / NA;
    for (u32 i = 0; i < NA; i++) {
      if (tp.expand == 0) {
        SeedB<EDGES_A, uint2><<<tp.genB.blocks/NA, tp.genB.tpb>>>(*dipkeys, (const uint2 *)(bufferAB+i*qA), (ulonglong4*)(bufferA+i*qA), indexesE[1]+i*qE, indexesE[0]+i*qE);
      } else {
        SeedB<EDGES_A,   u32><<<tp.genB.blocks/NA, tp.genB.tpb>>>(*dipkeys, (const   u32 *)(bufferAB+i*qA), (ulonglong4*)(bufferA+i*qA), indexesE[1]+i*qE, indexesE[0]+i*qE);
      }
      if (abort) return false;
    }

    checkCudaErrors(cudaDeviceSynchronize()); cudaEventRecord(stop, NULL);
    cudaEventSynchronize(stop); cudaEventElapsedTime(&durationB, start, stop);
    checkCudaErrors(cudaEventDestroy(start)); checkCudaErrors(cudaEventDestroy(stop));
    print_log("Seeding completed in %.0f + %.0f ms\n", durationA, durationB);
    if (abort) return false;
  
    for (u32 i = 0; i < NB; i++) cudaMemset(indexesE[1+i], 0, indexesSize);

    qA = sizeA/NB;
    const size_t qB = sizeB/NB;
    qE = NX2 / NB;
    for (u32 i = NB; i--; ) {
      for (u32 part = 0; part <= PART_MASK; part++) {
        if (tp.expand == 0) {
          Round<1, EDGES_A, uint2, EDGES_B/NB, uint2><<<tp.trim.blocks/NB, tp.trim.tpb>>>(0, part, *dipkeys, (uint2*)(bufferA+i*qA), (uint2*)(bufferB+i*qB), indexesE[0]+i*qE, indexesE[1+i]); // to .632
        } else if (tp.expand == 1) {
          Round<1, EDGES_A,   u32, EDGES_B/NB, uint2><<<tp.trim.blocks/NB, tp.trim.tpb>>>(0, part, *dipkeys, (u32*)(bufferA+i*qA), (uint2*)(bufferB+i*qB), indexesE[0]+i*qE, indexesE[1+i]); // to .632
        } else { // tp.expand == 2
          Round<1, EDGES_A,   u32, EDGES_B/NB,   u32><<<tp.trim.blocks/NB, tp.trim.tpb>>>(0, part, *dipkeys, (u32*)(bufferA+i*qA), (u32*)(bufferB+i*qB), indexesE[0]+i*qE, indexesE[1+i]); // to .632
        }
        if (abort) return false;
      }
    }

    cudaMemset(indexesE[0], 0, indexesSize);

    for (u32 part = 0; part <= PART_MASK; part++) {
      if (tp.expand < 2) {
        Round<NB, EDGES_B/NB, uint2, EDGES_B/2, uint2><<<tp.trim.blocks, tp.trim.tpb>>>(1, part, *dipkeys, (uint2*)bufferB, (uint2*)bufferA, indexesE[1], indexesE[0]); // to .296
      } else {
        Round<NB, EDGES_B/NB,   u32, EDGES_B/2, uint2><<<tp.trim.blocks, tp.trim.tpb>>>(1, part, *dipkeys, (  u32*)bufferB, (uint2*)bufferA, indexesE[1], indexesE[0]); // to .296
      }
      if (abort) return false;
    }

    cudaMemset(indexesE[1], 0, indexesSize);

    for (u32 part = 0; part <= PART_MASK; part++) {
      Round<1, EDGES_B/2, uint2, EDGES_A/4, uint2><<<tp.trim.blocks, tp.trim.tpb>>>(2, part, *dipkeys, (uint2 *)bufferA, (uint2 *)bufferB, indexesE[0], indexesE[1]); // to .176
      if (abort) return false;
    }

    cudaMemset(indexesE[0], 0, indexesSize);

    for (u32 part = 0; part <= PART_MASK; part++) {
      Round<1, EDGES_A/4, uint2, EDGES_B/4, uint2><<<tp.trim.blocks, tp.trim.tpb>>>(3, part, *dipkeys, (uint2 *)bufferB, (uint2 *)bufferA, indexesE[1], indexesE[0]); // to .117
      if (abort) return false;
    }
  
    cudaDeviceSynchronize();
  
    for (int round = 4; round < tp.ntrims; round += 2) {
      if (abort) return false;
      cudaMemset(indexesE[1], 0, indexesSize);
      for (u32 part = 0; part <= PART_MASK; part++) {
        Round<1, EDGES_B/4, uint2, EDGES_B/4, uint2><<<tp.trim.blocks, tp.trim.tpb>>>(round  , part, *dipkeys, (uint2 *)bufferA, (uint2 *)bufferB, indexesE[0], indexesE[1]);
        if (abort) return false;
      }
      cudaMemset(indexesE[0], 0, indexesSize);
      for (u32 part = 0; part <= PART_MASK; part++) {
        Round<1, EDGES_B/4, uint2, EDGES_B/4, uint2><<<tp.trim.blocks, tp.trim.tpb>>>(round+1, part, *dipkeys, (uint2 *)bufferB, (uint2 *)bufferA, indexesE[1], indexesE[0]);
        if (abort) return false;
      }
    }
    
    if (abort) return false;
    cudaMemset(indexesE[1], 0, indexesSize);
    cudaDeviceSynchronize();
  
<<<<<<< HEAD
    Tail<EDGES_B/4><<<tp.tail.blocks, tp.tail.tpb>>>((const uint2 *)bufferA, (uint2 *)bufferB, (const int *)indexesE2, (int *)indexesE);
    cudaMemcpy(&nedges, indexesE, sizeof(u32), cudaMemcpyDeviceToHost);
=======
    Tail<EDGES_B/4><<<tp.tail.blocks, tp.tail.tpb>>>((const uint2 *)bufferA, (uint2 *)bufferB, (const u32 *)indexesE[0], (u32 *)indexesE[1]);
    cudaMemcpy(&nedges, indexesE[1], sizeof(u32), cudaMemcpyDeviceToHost);
>>>>>>> 0a90f9fb
    cudaDeviceSynchronize();
    return nedges;
  }
};

struct solver_ctx {
  edgetrimmer trimmer;
  bool mutatenonce;
  uint2 *edges;
  graph<word_t> cg;
  uint2 soledges[PROOFSIZE];
  std::vector<u32> sols; // concatenation of all proof's indices

  solver_ctx(const trimparams tp, bool mutate_nonce) : trimmer(tp), cg(MAXEDGES, MAXEDGES, MAXSOLS, IDXSHIFT) {
    edges   = new uint2[MAXEDGES];
    mutatenonce = mutate_nonce;
  }

  void setheadernonce(char * const headernonce, const u32 len, const u32 nonce) {
    if (mutatenonce) {
      ((u32 *)headernonce)[len/sizeof(u32)-1] = htole32(nonce); // place nonce at end
    }
    setheader(headernonce, len, &trimmer.sipkeys);
    sols.clear();
  }
  ~solver_ctx() {
    delete[] edges;
  }

  int findcycles(uint2 *edges, u32 nedges) {
    cg.reset();
    for (u32 i = 0; i < nedges; i++)
      cg.add_compress_edge(edges[i].x, edges[i].y);
    for (u32 s = 0 ;s < cg.nsols; s++) {
      // print_log("Solution");
      for (u32 j = 0; j < PROOFSIZE; j++) {
        soledges[j] = edges[cg.sols[s][j]];
	// print_log(" (%x, %x)", soledges[j].x, soledges[j].y);
      }
      // print_log("\n");
      sols.resize(sols.size() + PROOFSIZE);
      cudaMemcpyToSymbol(recoveredges, soledges, sizeof(soledges));
      cudaMemset(trimmer.indexesE[1], 0, trimmer.indexesSize);
      Recovery<<<trimmer.tp.recover.blocks, trimmer.tp.recover.tpb>>>(*trimmer.dipkeys, (ulonglong4*)trimmer.bufferA, (u32 *)trimmer.indexesE[1]);
      cudaMemcpy(&sols[sols.size()-PROOFSIZE], trimmer.indexesE[1], PROOFSIZE * sizeof(u32), cudaMemcpyDeviceToHost);
      checkCudaErrors(cudaDeviceSynchronize());
      qsort(&sols[sols.size()-PROOFSIZE], PROOFSIZE, sizeof(u32), cg.nonce_cmp);
    }
    return 0;
  }

  int solve() {
    u64 time0, time1;
    u32 timems,timems2;

    trimmer.abort = false;
    time0 = timestamp();
    u32 nedges = trimmer.trim();
    if (!nedges)
      return 0;
    if (nedges > MAXEDGES) {
      print_log("OOPS; losing %d edges beyond MAXEDGES=%d\n", nedges-MAXEDGES, MAXEDGES);
      nedges = MAXEDGES;
      return 0;
    }
    cudaMemcpy(edges, trimmer.bufferB, nedges * 8, cudaMemcpyDeviceToHost);
    time1 = timestamp(); timems  = (time1 - time0) / 1000000;
    time0 = timestamp();
    findcycles(edges, nedges);
    time1 = timestamp(); timems2 = (time1 - time0) / 1000000;
    print_log("%d trims %d ms %d edges %d ms total %d ms\n", trimmer.tp.ntrims, timems, nedges, timems2, timems+timems2);
    return sols.size() / PROOFSIZE;
  }

  void abort() {
    trimmer.abort = true;
  }

};

#include <unistd.h>

// arbitrary length of header hashed into siphash key
#define HEADERLEN 80

typedef solver_ctx SolverCtx;

CALL_CONVENTION int run_solver(SolverCtx* ctx,
                               char* header,
                               int header_length,
                               u32 nonce,
                               u32 range,
                               SolverSolutions *solutions,
                               SolverStats *stats
                               )
{
  u64 time0, time1;
  u32 timems;
  u32 sumnsols = 0;
  int device_id;
  if (stats != NULL) {
    cudaGetDevice(&device_id);
    cudaDeviceProp props;
    cudaGetDeviceProperties(&props, stats->device_id);
    stats->device_id = device_id;
    stats->edge_bits = EDGEBITS;
    strncpy(stats->device_name, props.name, MAX_NAME_LEN);
  }

  if (ctx == NULL || !ctx->trimmer.initsuccess){
    print_log("Error initialising trimmer. Aborting.\n");
    print_log("Reason: %s\n", LAST_ERROR_REASON);
    if (stats != NULL) {
       stats->has_errored = true;
       strncpy(stats->error_reason, LAST_ERROR_REASON, MAX_NAME_LEN);
    }
    return 0;
  }

  for (u32 r = 0; r < range; r++) {
    time0 = timestamp();
    ctx->setheadernonce(header, header_length, nonce + r);
    print_log("nonce %d k0 k1 k2 k3 %llx %llx %llx %llx\n", nonce+r, ctx->trimmer.sipkeys.k0, ctx->trimmer.sipkeys.k1, ctx->trimmer.sipkeys.k2, ctx->trimmer.sipkeys.k3);
    u32 nsols = ctx->solve();
    time1 = timestamp();
    timems = (time1 - time0) / 1000000;
    print_log("Time: %d ms\n", timems);
    for (unsigned s = 0; s < nsols; s++) {
      print_log("Solution");
      u32* prf = &ctx->sols[s * PROOFSIZE];
      for (u32 i = 0; i < PROOFSIZE; i++)
        print_log(" %jx", (uintmax_t)prf[i]);
      print_log("\n");
      if (solutions != NULL){
        solutions->edge_bits = EDGEBITS;
        solutions->num_sols++;
        solutions->sols[sumnsols+s].nonce = nonce + r;
        for (u32 i = 0; i < PROOFSIZE; i++) 
          solutions->sols[sumnsols+s].proof[i] = (u64) prf[i];
      }
      int pow_rc = verify(prf, &ctx->trimmer.sipkeys);
      if (pow_rc == POW_OK) {
        print_log("Verified with cyclehash ");
        unsigned char cyclehash[32];
        blake2b((void *)cyclehash, sizeof(cyclehash), (const void *)prf, sizeof(proof), 0, 0);
        for (int i=0; i<32; i++)
          print_log("%02x", cyclehash[i]);
        print_log("\n");
      } else {
        print_log("FAILED due to %s\n", errstr[pow_rc]);
      }
    }
    sumnsols += nsols;
    if (stats != NULL) {
      stats->last_start_time = time0;
      stats->last_end_time = time1;
      stats->last_solution_time = time1 - time0;
    }
  }
  print_log("%d total solutions\n", sumnsols);
  return sumnsols > 0;
}

CALL_CONVENTION SolverCtx* create_solver_ctx(SolverParams* params) {
  trimparams tp;
  tp.ntrims = params->ntrims;
  tp.expand = params->expand;
  tp.genA.blocks = params->genablocks;
  tp.genA.tpb = params->genatpb;
  tp.genB.tpb = params->genbtpb;
  tp.trim.tpb = params->trimtpb;
  tp.tail.tpb = params->tailtpb;
  tp.recover.blocks = params->recoverblocks;
  tp.recover.tpb = params->recovertpb;

  cudaDeviceProp prop;
  checkCudaErrors_N(cudaGetDeviceProperties(&prop, params->device));

  assert(tp.genA.tpb <= prop.maxThreadsPerBlock);
  assert(tp.genB.tpb <= prop.maxThreadsPerBlock);
  assert(tp.trim.tpb <= prop.maxThreadsPerBlock);
  // assert(tp.tailblocks <= prop.threadDims[0]);
  assert(tp.tail.tpb <= prop.maxThreadsPerBlock);
  assert(tp.recover.tpb <= prop.maxThreadsPerBlock);

  assert(tp.genA.blocks * tp.genA.tpb <= NEDGES); // check THREADS_HAVE_EDGES
  assert(tp.recover.blocks * tp.recover.tpb <= NEDGES); // check THREADS_HAVE_EDGES
  assert(tp.genA.tpb / NX <= FLUSHA); // check ROWS_LIMIT_LOSSES
  assert(tp.genA.tpb / NX <= FLUSHA); // check COLS_LIMIT_LOSSES

  cudaSetDevice(params->device);
  if (!params->cpuload)
    checkCudaErrors_N(cudaSetDeviceFlags(cudaDeviceScheduleBlockingSync));

  SolverCtx* ctx = new SolverCtx(tp, params->mutate_nonce);

  return ctx;
}

CALL_CONVENTION void destroy_solver_ctx(SolverCtx* ctx) {
  delete ctx;
}

CALL_CONVENTION void stop_solver(SolverCtx* ctx) {
  ctx->abort();
}

CALL_CONVENTION void fill_default_params(SolverParams* params) {
  trimparams tp;
  params->device = 0;
  params->ntrims = tp.ntrims;
  params->expand = tp.expand;
  params->genablocks = tp.genA.blocks;
  params->genatpb = tp.genA.tpb;
  params->genbtpb = tp.genB.tpb;
  params->trimtpb = tp.trim.tpb;
  params->tailtpb = tp.tail.tpb;
  params->recoverblocks = tp.recover.blocks;
  params->recovertpb = tp.recover.tpb;
  params->cpuload = false;
}

int main(int argc, char **argv) {
  trimparams tp;
  u32 nonce = 0;
  u32 range = 1;
  u32 device = 0;
  char header[HEADERLEN];
  u32 len;
  int c;

  // set defaults
  SolverParams params;
  fill_default_params(&params);

  memset(header, 0, sizeof(header));
  while ((c = getopt(argc, argv, "scb:d:E:h:k:m:n:r:U:u:v:w:y:Z:z:")) != -1) {
    switch (c) {
      case 's':
        print_log("SYNOPSIS\n  cuda%d [-s] [-c] [-d device] [-E 0-2] [-h hexheader] [-m trims] [-n nonce] [-r range] [-U seedAblocks] [-u seedAthreads] [-v seedBthreads] [-w Trimthreads] [-y Tailthreads] [-Z recoverblocks] [-z recoverthreads]\n", NODEBITS);
        print_log("DEFAULTS\n  cuda%d -d %d -E %d -h \"\" -m %d -n %d -r %d -U %d -u %d -v %d -w %d -y %d -Z %d -z %d\n", NODEBITS, device, tp.expand, tp.ntrims, nonce, range, tp.genA.blocks, tp.genA.tpb, tp.genB.tpb, tp.trim.tpb, tp.tail.tpb, tp.recover.blocks, tp.recover.tpb);
        exit(0);
      case 'c':
        params.cpuload = false;
        break;
      case 'd':
        device = params.device = atoi(optarg);
        break;
      case 'E':
        params.expand = atoi(optarg);
        assert(params.expand <= 2);
        break;
      case 'h':
        len = strlen(optarg)/2;
        assert(len <= sizeof(header));
        for (u32 i=0; i<len; i++)
          sscanf(optarg+2*i, "%2hhx", header+i); // hh specifies storage of a single byte
        break;
      case 'n':
        nonce = atoi(optarg);
        break;
      case 'm':
        params.ntrims = atoi(optarg) & -2; // make even as required by solve()
        break;
      case 'r':
        range = atoi(optarg);
        break;
      case 'U':
        params.genablocks = atoi(optarg);
        break;
      case 'u':
        params.genatpb = atoi(optarg);
        break;
      case 'v':
        params.genbtpb = atoi(optarg);
        break;
      case 'w':
        params.trimtpb = atoi(optarg);
        break;
      case 'y':
        params.tailtpb = atoi(optarg);
        break;
      case 'Z':
        params.recoverblocks = atoi(optarg);
        break;
      case 'z':
        params.recovertpb = atoi(optarg);
        break;
    }
  }

  int nDevices;
  checkCudaErrors(cudaGetDeviceCount(&nDevices));
  assert(device < nDevices);
  cudaDeviceProp prop;
  checkCudaErrors(cudaGetDeviceProperties(&prop, device));
  u64 dbytes = prop.totalGlobalMem;
  int dunit;
  for (dunit=0; dbytes >= 10240; dbytes>>=10,dunit++) ;
  print_log("%s with %d%cB @ %d bits x %dMHz\n", prop.name, (u32)dbytes, " KMGT"[dunit], prop.memoryBusWidth, prop.memoryClockRate/1000);

  print_log("Looking for %d-cycle on cuckatoo%d(\"%s\",%d", PROOFSIZE, EDGEBITS, header, nonce);
  if (range > 1)
    print_log("-%d", nonce+range-1);
  print_log(") with 50%% edges, %d*%d buckets, %d trims, and %d thread blocks.\n", NX, NY, params.ntrims, NX);

  SolverCtx* ctx = create_solver_ctx(&params);

  u64 bytes = ctx->trimmer.globalbytes();
  int unit;
  for (unit=0; bytes >= 102400; bytes>>=10,unit++) ;
  print_log("Using %d%cB of global memory.\n", (u32)bytes, " KMGT"[unit]);

  run_solver(ctx, header, sizeof(header), nonce, range, NULL, NULL);

  return 0;
}<|MERGE_RESOLUTION|>--- conflicted
+++ resolved
@@ -404,18 +404,10 @@
   edgetrimmer *dt;
   size_t sizeA, sizeB;
   const size_t indexesSize = NX * NY * sizeof(u32);
-<<<<<<< HEAD
-  ulonglong4 *bufferA;
-  ulonglong4 *bufferB;
-  ulonglong4 *bufferAB;
-  int *indexesE;
-  int *indexesE2;
-=======
   u8 *bufferA;
   u8 *bufferB;
   u8 *bufferAB;
   u32 *indexesE[1+NB];
->>>>>>> 0a90f9fb
   u32 nedges;
   u32 *uvnodes;
   siphash_keys sipkeys, *dipkeys;
@@ -556,13 +548,8 @@
     cudaMemset(indexesE[1], 0, indexesSize);
     cudaDeviceSynchronize();
   
-<<<<<<< HEAD
-    Tail<EDGES_B/4><<<tp.tail.blocks, tp.tail.tpb>>>((const uint2 *)bufferA, (uint2 *)bufferB, (const int *)indexesE2, (int *)indexesE);
-    cudaMemcpy(&nedges, indexesE, sizeof(u32), cudaMemcpyDeviceToHost);
-=======
     Tail<EDGES_B/4><<<tp.tail.blocks, tp.tail.tpb>>>((const uint2 *)bufferA, (uint2 *)bufferB, (const u32 *)indexesE[0], (u32 *)indexesE[1]);
     cudaMemcpy(&nedges, indexesE[1], sizeof(u32), cudaMemcpyDeviceToHost);
->>>>>>> 0a90f9fb
     cudaDeviceSynchronize();
     return nedges;
   }
