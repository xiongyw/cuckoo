#ifndef __CYCLEBASE_HPP__
#define __CYCLEBASE_HPP__

#include <utility>
#include <stdio.h>
#include <assert.h>
#include <set>
#include "cuckoo.h"

#ifndef MAXCYCLES
#define MAXCYCLES 64 // single byte
#endif

struct edge {
  u32 u;
  u32 v;
  edge() : u(0), v(0) { }
  edge(u32 x, u32 y) : u(x), v(y) { }
};

struct cyclebase {
  // should avoid different values of MAXPATHLEN in different threads of one process
  static const u32 MAXPATHLEN = 16 << (EDGEBITS/3);

  int ncycles;
<<<<<<< HEAD
  word_t *cuckoo;  // node array
  u32 *pathcount;  // see comments at <https://github.com/tromp/cuckoo/issues/90>
=======
  word_t *cuckoo;
>>>>>>> a69183d6
  edge cycleedges[MAXCYCLES];
  u32 cyclelengths[MAXCYCLES];
  u32 prevcycle[MAXCYCLES];
  u32 us[MAXPATHLEN];
  u32 vs[MAXPATHLEN];

  void alloc() {
    cuckoo = (word_t *)calloc(NCUCKOO, sizeof(word_t));
  }

  void freemem() { // not a destructor, as memory may have been allocated elsewhere, bypassing alloc()
    free(cuckoo);
  }

  void reset() {
    resetcounts();
  }

  void resetcounts() {
    memset(cuckoo, -1, NCUCKOO * sizeof(word_t)); // for prevcycle nil
    ncycles = 0;
  }

<<<<<<< HEAD
  // return the path length start from node `u0`
  int path(u32 u0, u32 *us) const;
=======
  int path(u32 u0, u32 *us) const {
    int nu;
    for (u32 u = us[nu = 0] = u0; cuckoo[u] < 0x80000000; ) {
      u = cuckoo[u];
      if (++nu >= (int)MAXPATHLEN) {
        while (nu-- && us[nu] != u) ;
        if (nu < 0)
          printf("maximum path length exceeded\n");
        else printf("illegal % 4d-cycle from node %d\n", MAXPATHLEN-nu, u0);
        exit(0);
      }
      us[nu] = u;
    }
    return nu;
  }
>>>>>>> a69183d6

  // return the number of extra common nodes (except the last one) of the two pathes
  int pathjoin(u32 *us, int *pnu, u32 *vs, int *pnv) const;

<<<<<<< HEAD
  void addedge(u32 u0, u32 v0) ;
=======
  void addedge(u32 u0, u32 v0) {
    u32 u = u0 << 1, v = (v0 << 1) | 1;
    int nu = path(u, us), nv = path(v, vs);
    if (us[nu] == vs[nv]) {
     u32 ccsize = -cuckoo[us[nu]];
      pathjoin(us, &nu, vs, &nv);
      int len = nu + nv + 1;
      printf("% 4d-cycle found in ccsize %d\n", len, ccsize);
      cycleedges[ncycles].u = u;
      cycleedges[ncycles].v = v;
      cyclelengths[ncycles++] = len;
      if (len == PROOFSIZE)
        solution(us, nu, vs, nv);
      assert(ncycles < MAXCYCLES);
    } else if (nu < nv) {
      cuckoo[vs[nv]] += cuckoo[us[nu]];
      while (nu--)
        cuckoo[us[nu+1]] = us[nu];
      cuckoo[u] = v;
    } else {
      cuckoo[us[nu]] += cuckoo[vs[nv]];
      while (nv--)
        cuckoo[vs[nv+1]] = vs[nv];
      cuckoo[v] = u;
    }
  }
>>>>>>> a69183d6

  void recordedge(const u32 i, const u32 u, const u32 v);

  void solution(u32 *us, int nu, u32 *vs, int nv);
  int sharedlen(u32 *us, int nu, u32 *vs, int nv);

<<<<<<< HEAD
  void cycles() ;
};


#endif // __CYCLEBASE_HPP__
=======
  int sharedlen(u32 *us, int nu, u32 *vs, int nv) {
    int len = 0;
    for (; nu-- && nv-- && us[nu] == vs[nv]; len++) ;
    return len;
  }
};
>>>>>>> a69183d6
<|MERGE_RESOLUTION|>--- conflicted
+++ resolved
@@ -1,11 +1,7 @@
-#ifndef __CYCLEBASE_HPP__
-#define __CYCLEBASE_HPP__
-
 #include <utility>
 #include <stdio.h>
 #include <assert.h>
 #include <set>
-#include "cuckoo.h"
 
 #ifndef MAXCYCLES
 #define MAXCYCLES 64 // single byte
@@ -23,12 +19,7 @@
   static const u32 MAXPATHLEN = 16 << (EDGEBITS/3);
 
   int ncycles;
-<<<<<<< HEAD
-  word_t *cuckoo;  // node array
-  u32 *pathcount;  // see comments at <https://github.com/tromp/cuckoo/issues/90>
-=======
   word_t *cuckoo;
->>>>>>> a69183d6
   edge cycleedges[MAXCYCLES];
   u32 cyclelengths[MAXCYCLES];
   u32 prevcycle[MAXCYCLES];
@@ -52,10 +43,6 @@
     ncycles = 0;
   }
 
-<<<<<<< HEAD
-  // return the path length start from node `u0`
-  int path(u32 u0, u32 *us) const;
-=======
   int path(u32 u0, u32 *us) const {
     int nu;
     for (u32 u = us[nu = 0] = u0; cuckoo[u] < 0x80000000; ) {
@@ -71,14 +58,15 @@
     }
     return nu;
   }
->>>>>>> a69183d6
 
-  // return the number of extra common nodes (except the last one) of the two pathes
-  int pathjoin(u32 *us, int *pnu, u32 *vs, int *pnv) const;
+  int pathjoin(u32 *us, int *pnu, u32 *vs, int *pnv) {
+    int nu = *pnu, nv = *pnv;
+    int min = nu < nv ? nu : nv;
+    for (nu -= min, nv -= min; us[nu] != vs[nv]; nu++, nv++) min--;
+    *pnu = nu; *pnv = nv;
+    return min;
+  }
 
-<<<<<<< HEAD
-  void addedge(u32 u0, u32 v0) ;
-=======
   void addedge(u32 u0, u32 v0) {
     u32 u = u0 << 1, v = (v0 << 1) | 1;
     int nu = path(u, us), nv = path(v, vs);
@@ -105,24 +93,35 @@
       cuckoo[v] = u;
     }
   }
->>>>>>> a69183d6
 
-  void recordedge(const u32 i, const u32 u, const u32 v);
+  void recordedge(const u32 i, const u32 u, const u32 v) {
+    printf(" (%x,%x)", u, v);
+  }
 
-  void solution(u32 *us, int nu, u32 *vs, int nv);
-  int sharedlen(u32 *us, int nu, u32 *vs, int nv);
+  void solution(u32 *us, int nu, u32 *vs, int nv) {
+    printf("Nodes");
+    u32 ni = 0;
+    recordedge(ni++, *us, *vs);
+    while (nu--)
+      recordedge(ni++, us[(nu+1)&~1], us[nu|1]); // u's in even position; v's in odd
+    while (nv--)
+      recordedge(ni++, vs[nv|1], vs[(nv+1)&~1]); // u's in odd position; v's in even
+    printf("\n");
+#if 0
+    for (u32 nonce = n = 0; nonce < NEDGES; nonce++) {
+      edge e(2*sipnode(&sip_keys, nonce, 0), 2*sipnode(&sip_keys, nonce, 1)+1);
+      if (cycle.find(e) != cycle.end()) {
+        printf(" %x", nonce);
+        cycle.erase(e);
+      }
+    }
+    printf("\n");
+#endif
+  }
 
-<<<<<<< HEAD
-  void cycles() ;
-};
-
-
-#endif // __CYCLEBASE_HPP__
-=======
   int sharedlen(u32 *us, int nu, u32 *vs, int nv) {
     int len = 0;
     for (; nu-- && nv-- && us[nu] == vs[nv]; len++) ;
     return len;
   }
-};
->>>>>>> a69183d6
+};