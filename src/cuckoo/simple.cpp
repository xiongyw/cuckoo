--- conflicted
+++ resolved
@@ -1,3 +1,13 @@
+// Cuckoo Cycle, a memory-hard proof-of-work
+// Copyright (c) 2013-2016 John Tromp
+
+#include "cuckoo.h"
+
+// assume EDGEBITS < 31
+#define NNODES (2 * NEDGES)
+#define NCUCKOO NNODES
+
+
 #include <stdio.h>
 #include <stdlib.h>
 #include <assert.h>
@@ -5,14 +15,12 @@
 #include "cyclebase.hpp"
 #include <set>
 
-#include "cuckoo.h"
-
 typedef unsigned char u8;
 
 class cuckoo_ctx {
 public:
   siphash_keys sip_keys;
-  word_t easiness; // number of edges (micro nonces)
+  word_t easiness;
   cyclebase cb;
 
   cuckoo_ctx(const char* header, const u32 headerlen, const u32 nonce, word_t easy_ness) {
@@ -25,11 +33,7 @@
     cb.freemem();
   }
 
-<<<<<<< HEAD
-  uint64_t bytes() {
-=======
   u64 bytes() {
->>>>>>> a69183d6
     return (word_t)(1+NNODES) * sizeof(word_t);
   }
 
@@ -43,7 +47,6 @@
     for (word_t nonce = 0; nonce < easiness; nonce++) {
       word_t u = sipnode(&sip_keys, nonce, 0);
       word_t v = sipnode(&sip_keys, nonce, 1);
-      //printf("%s(): u=%d, v=%d\n", __FUNCTION__, u, v);
   #ifdef SHOW
       for (unsigned j=1; j<NNODES; j++)
         if (!cb.cuckoo[j]) printf("%2d:   ",j);
@@ -71,7 +74,7 @@
   char header[HEADERLEN];
   memset(header, 0, HEADERLEN);
   int c, easipct = 50;
-  u32 nonce = 0;  // macro nonce
+  u32 nonce = 0;
   u32 range = 1;
   u64 time0, time1;
   u32 timems;
@@ -93,17 +96,13 @@
     }
   }
   assert(easipct >= 0 && easipct <= 100);
-  printf("Looking for %d-cycle on cuckoo%d(header=\"%s\",nonce=%d", PROOFSIZE, EDGEBITS+1, header, nonce);
+  printf("Looking for %d-cycle on cuckoo%d(\"%s\",%d", PROOFSIZE, EDGEBITS+1, header, nonce);
   if (range > 1)
     printf("-%d", nonce+range-1);
   printf(") with %d%% edges, ", easipct);
   word_t easiness = easipct * (word_t)NNODES / 100;
   cuckoo_ctx ctx(header, sizeof(header), nonce, easiness);
-<<<<<<< HEAD
-  uint64_t bytes = ctx.bytes();
-=======
   u64 bytes = ctx.bytes();
->>>>>>> a69183d6
   int unit;
   for (unit=0; bytes >= 10240; bytes>>=10,unit++) ;
   printf("using %d%cB memory at %llx.\n", (u32)bytes, " KMGT"[unit], (uint64_t)ctx.cb.cuckoo);
@@ -111,12 +110,8 @@
   for (u32 r = 0; r < range; r++) {
     time0 = timestamp();
     ctx.setheadernonce(header, sizeof(header), nonce + r);
-    printf("macro nonce %d: k0 k1 k2 k3 %llx %llx %llx %llx\n", nonce+r, ctx.sip_keys.k0, ctx.sip_keys.k1, ctx.sip_keys.k2, ctx.sip_keys.k3);
+    printf("nonce %d k0 k1 k2 k3 %llx %llx %llx %llx\n", nonce+r, ctx.sip_keys.k0, ctx.sip_keys.k1, ctx.sip_keys.k2, ctx.sip_keys.k3);
     ctx.cycle_base();
-<<<<<<< HEAD
-    //ctx.cb.cycles();
-=======
->>>>>>> a69183d6
     time1 = timestamp(); timems = (time1 - time0) / 1000000;
     printf("Time: %d ms\n", timems);
   }
