// Cuckoo Cycle, a memory-hard proof-of-work
// Copyright (c) 2013-2019 John Tromp
// The edge-trimming memory optimization is due to Dave Andersen
// http://da-data.blogspot.com/2014/03/a-public-review-of-cuckoo-cycle.html
// The use of prefetching was suggested by Alexander Peslyak (aka Solar Designer)
// define SINGLECYCLING to run cycle finding single threaded which runs slower
// but avoids losing cycles to race conditions (not worth it in my testing)

#include "cuckoo.h"
#include "../crypto/siphashxN.h"
#include <stdio.h>
#include <stdlib.h>
#include <pthread.h>
#include "../threads/barrier.hpp"
#include <assert.h>

typedef uint64_t u64; // save some typing

// atomic access to nodes' degree counter when parallelizing edge-trimming
#ifdef ATOMIC
#include <atomic>
typedef std::atomic<u32> au32;
typedef std::atomic<u64> au64;
#else
typedef u32 au32;
typedef u64 au64;
#endif

#ifndef SIZEOF_TWICE_ATOM
#define SIZEOF_TWICE_ATOM 4
#endif
#if SIZEOF_TWICE_ATOM == 8
typedef au64 atwice;
typedef u64 uatwice;
#elif SIZEOF_TWICE_ATOM == 4
typedef au32 atwice;
typedef u32 uatwice;
#elif SIZEOF_TWICE_ATOM == 1
typedef unsigned char atwice;
typedef unsigned char uatwice;
#else
#error not implemented
#endif

#include <set>

// algorithm/performance parameters; assume EDGEBITS < 31

const u32 NODEBITS = EDGEBITS + 1;
const word_t NODEMASK = (EDGEMASK << 1) | (word_t)1;

#ifndef PART_BITS
// #bits used to partition "edge set processing" to save memory
// a value of 0 does no partitioning and is fastest
// a value of 1 partitions in two, making twice_set the
// same size as shrinkingset at about 33% slowdown
// higher values are not that interesting
#define PART_BITS 0
#endif

#ifndef NPREFETCH
// how many prefetches to queue up
// before accessing the memory
// must be a multiple of NSIPHASH
#define NPREFETCH 32
#endif

/*
 * during edge trimming, the data structure holding nodes' degree count is `twice_set`;
 * after edge trimming, the same memory used for twice_set is not freed, but used
 * for storing data structure for "cuckoo hash" table, which stores live edges.
 * that's why it requires that sizeof(cuckoo_hash) == sizeof(twice_set).
 *
 * the hash function used by cuckoo_hash is quite simple: each element is an uint64_t
 * composed by u & v (even node number and odd node number), the key is u, and the hash
 * function is a right shift: hash(key)=hash(u)=u>>IDXSHIFT
 *
 * for conflicts, it looks sequentially for the next slot, until to the end.
 */
#ifndef IDXSHIFT
// we want sizeof(cuckoo_hash) == sizeof(twice_set), so
// CUCKOO_SIZE * sizeof(u64)   == 2 * ONCE_BITS / 8
<<<<<<< HEAD
// CUCKOO_SIZE * 2             == 2 * ONCE_BITS / 32
// (NNODES >> IDXSHIFT) * 2      == 2 * ONCE_BITS / 32
// NNODES >> IDXSHIFT            == NEDGES >> PART_BITS >> 5
// IDXSHIFT                    == 1 + PART_BITS + 5
=======
// CUCKOO_SIZE * 8             == ONCE_BITS / 4
// NEDGES >> (IDXSHIFT-1)      == ONCE_BITS / 32
// NEDGES >> (IDXSHIFT-1)      == NEDGES >> PART_BITS >> 5
// IDXSHIFT - 1                == PART_BITS + 5
>>>>>>> a69183d6
#define IDXSHIFT (PART_BITS + 6)
#endif
// grow with cube root of size, hardly affected by trimming
const u32 MAXPATHLEN = 8 << (NODEBITS/3);

const u32 PART_MASK = (1 << PART_BITS) - 1;
// number of nodes in one partition
const u64 ONCE_BITS = NEDGES >> PART_BITS;
// counter storage size (in bytes) for one partition
const u64 TWICE_BYTES = (2 * ONCE_BITS) / 8;
// counter storage size (in atwice) for one partition
const u64 TWICE_ATOMS = TWICE_BYTES / sizeof(atwice);
// number of node counters per atomic access: 1 byte (8-bit) can store degree count for 4 nodes, as each node uses 2 bits
const u32 TWICE_PER_ATOM = sizeof(atwice) * 4;

// twice_set class is used to store nodes' degree capping at 2. to increase
// the degree of a node, call set() once, and the degree will not increase
// anymore (capped) after two set() calls.
class twice_set {
public:
  atwice *bits;

  twice_set() {
    bits = new atwice[TWICE_ATOMS];
    assert(bits != 0);
  }
  void clear() {
    assert(bits);
    for (u32 i=0; i < TWICE_ATOMS; i++)
      bits[i] = 0;
  }
 void prefetch(word_t u) const {
#ifdef PREFETCH
    __builtin_prefetch((const void *)(&bits[u/TWICE_PER_ATOM]), /*READ=*/0, /*TEMPORAL=*/0);
#endif
  }

  void set(word_t u) {
    word_t idx = u/TWICE_PER_ATOM; // ATOM idx where the 2-bit resides
    uatwice bit = (uatwice)1 << (2 * (u%TWICE_PER_ATOM));
#ifdef ATOMIC
    uatwice old = std::atomic_fetch_or_explicit(&bits[idx], bit, std::memory_order_relaxed);
    if (old & bit) std::atomic_fetch_or_explicit(&bits[idx], bit<<1, std::memory_order_relaxed);
#else
    uatwice old = bits[idx];
    // suppose that bit=2'b01(u%TWICE_PER_ATOM==0), old=2'b00, then
    // 1st set: 00 | (01 + (00 & 01)) --> old = 01
    // 2nd set: 01 | (01 + (01 & 01)) --> old = 11
    // 3rd set: 11 | (01 + (11 & 01)) --> old = 11
    bits[idx] = old | (bit + (old & bit));
#endif
  }

  // return true if the node degree >=2; otherwise false
  bool test(word_t u) const {
#ifdef ATOMIC
    return ((bits[u/TWICE_PER_ATOM].load(std::memory_order_relaxed)
            >> (2 * (u%TWICE_PER_ATOM))) & 2) != 0;
#else
    return (bits[u/TWICE_PER_ATOM] >> (2 * (u%TWICE_PER_ATOM)) & 2) != 0;
#endif
  }

  ~twice_set() {
    delete[] bits;
  }
};

// set that starts out full and gets reset by threads on disjoint words
class shrinkingset {
public:
  u64 *bits;  // edge bit map, one bit per edge, 0 for alive, 1 for dead. a block contains 64 edge.
  u64 *cnt;   // one live-edge count per thread
  u32 nthreads;

  /**
   * better to use a variable for NEDGES, e.g. constructor(ne, nt)
   * - nt: number of threads
   */
  shrinkingset(const u32 nt) {
    bits = (u64 *)malloc(NEDGES/8);  // better to use a varaible for NEDGES
    cnt  = (u64 *)malloc(nt * sizeof(u64));
    nthreads = nt;
  }

  ~shrinkingset() {
    free(bits);
    free(cnt);
  }

  // set all edges to be live
  void clear() {
    memset(bits, 0, NEDGES/8);
    memset(cnt, 0, nthreads * sizeof(u64));
    cnt[0] = NEDGES;
  }

  // total number of live edges
  u64 count() const {
    u64 sum = 0LL;
    for (u32 i=0; i<nthreads; i++)
      sum += cnt[i];
    return sum;
  }

  /**
   * kill an edge
   * - n: edge index
   * - thread: the thread idx corresponding to the edge
   */
  void reset(word_t n, u32 thread) {
    bits[n/64] |= 1LL << (n%64);
    cnt[thread]--;
  }

  /**
   * return liveness an edge (by its idx)
   * return 1 if alive; otherwise dead
   */
  bool test(word_t n) const {
    return !((bits[n/64] >> (n%64)) & 1LL);
  }

  // return liveness of a block which contains the edge idx n
  // note that the liveness meaning is changed (why?)
  u64 block(word_t n) const {
    return ~bits[n/64];
  }
};

const u64 CUCKOO_SIZE = NEDGES >> (IDXSHIFT-1); // NNODES >> IDXSHIFT;
const u64 CUCKOO_MASK = CUCKOO_SIZE - 1;
// number of (least significant) key bits that survives leftshift by NODEBITS
const u32 KEYBITS = 64-NODEBITS;
const u64 KEYMASK = (1LL << KEYBITS) - 1;
const u64 MAXDRIFT = 1LL << (KEYBITS - IDXSHIFT);

class cuckoo_hash {
public:
  au64 *cuckoo;

  cuckoo_hash(void *recycle) {
    cuckoo = (au64 *)recycle;
    for (u32 i=0; i < CUCKOO_SIZE; i++)
      cuckoo[i] = 0;
  }

  void set(word_t u, word_t v) {
    u64 niew = (u64)u << NODEBITS | v;
    for (word_t ui = u >> IDXSHIFT; ; ui = (ui+1) & CUCKOO_MASK) {
#if !defined(SINGLECYCLING) && defined(ATOMIC)
      u64 old = 0;
      if (cuckoo[ui].compare_exchange_strong(old, niew, std::memory_order_relaxed))
        return;
      if ((old >> NODEBITS) == (u & KEYMASK)) {
        cuckoo[ui].store(niew, std::memory_order_relaxed);
        return;
      }
#else
      u64 old = cuckoo[ui];
      if (old == 0 || (old >> NODEBITS) == (u & KEYMASK)) {
        cuckoo[ui] = niew;
        return;
      }
#endif
    }
  }

  word_t operator[](word_t u) const {
    for (word_t ui = u >> IDXSHIFT; ; ui = (ui+1) & CUCKOO_MASK) {
#if !defined(SINGLECYCLING) && defined(ATOMIC)
      u64 cu = cuckoo[ui].load(std::memory_order_relaxed);
#else
      u64 cu = cuckoo[ui];
#endif
      if (!cu)
        return 0;
      if ((cu >> NODEBITS) == (u & KEYMASK)) {
        assert(((ui - (u >> IDXSHIFT)) & CUCKOO_MASK) < MAXDRIFT);
        return (word_t)(cu & NODEMASK);
      }
    }
  }
};

class cuckoo_ctx {
public:
  siphash_keys sip_keys;
  shrinkingset *alive;
  twice_set *nonleaf;
  cuckoo_hash *cuckoo;
  word_t (*sols)[PROOFSIZE];
  u32 nonce;
  u32 maxsols;
  au32 nsols;
  u32 nthreads;
  u32 ntrims;
  trim_barrier barry;

  cuckoo_ctx(u32 n_threads, u32 n_trims, u32 max_sols) : barry(n_threads) {
    nthreads = n_threads;
    alive = new shrinkingset(nthreads);
    cuckoo = 0;
    nonleaf = new twice_set;
    ntrims = n_trims;
    sols = (word_t (*)[PROOFSIZE])calloc(maxsols = max_sols, PROOFSIZE*sizeof(word_t));
    assert(sols != 0);
    nsols = 0;
  }

  void setheadernonce(char* headernonce, const u32 len, const u32 nce) {
    nonce = nce;
    ((u32 *)headernonce)[len/sizeof(u32)-1] = htole32(nonce); // place nonce at end
    setheader(headernonce, len, &sip_keys);
    alive->clear(); // set all edges to be alive
    nsols = 0;
  }

  ~cuckoo_ctx() {
    delete alive;
    delete nonleaf;
    delete cuckoo;
  }

  void barrier() {
    barry.wait();
  }

  void abort() {
    barry.abort();
  }

  //
  void prefetch(const u64 *hashes, const u32 part) const {
    for (u32 i=0; i < NSIPHASH; i++) {
      u32 u = hashes[i] & EDGEMASK;
      if ((u & PART_MASK) == part) {
        nonleaf->prefetch(u >> PART_MASK);
      }
    }
  }

  /**
   * capping-increase the degree of a bunch of nodes
   * - hashes[]: array storing the H(key, 2i) or H(key, 2i+1)
   * - nsiphash: number of hashes in the array above
   * - part: partition index the nodes belong to
   */
  void node_deg(const u64 *hashes, const u32 nsiphash, const u32 part) const {
    for (u32 i=0; i < nsiphash; i++) {
#ifdef SKIPZERO
    if (!hashes[i])
      continue;
#endif
      u32 u = hashes[i] & EDGEMASK;
      if ((u & PART_MASK) == part) {
        nonleaf->set(u >>= PART_BITS);
      }
    }
  }

  // update nodes' degree by thread `id` for `uorv` round on partition `part`
  // - id: thread idx
  // - uorv: even or odd round
  // - part: partition idx
  void count_node_deg(const u32 id, const u32 uorv, const u32 part) {
    alignas(64) u64 indices[NSIPHASH];
    alignas(64) u64 hashes[NPREFETCH];

    memset(hashes, 0, NPREFETCH * sizeof(u64)); // allow many nonleaf->set(0) to reduce branching
    u32 nidx = 0;
    // "To maintain efficient access to the bitmap of live edges, each thread
    // handles words spaced T apart."
    // a block is hard-coded as 64 bits (edges), and each thread handles block by block. e.g., suppose there
    // are totally 4 threads, then:
    // block  id: 0 1 2 3  4 5 6 7   8 9 10 11 ...
    // thread id: 0 1 2 3  0 1 2 3   0 1  2  3
    for (word_t edge_idx = id*64; edge_idx < NEDGES; edge_idx += nthreads*64) {
        u64 alive64 = alive->block(edge_idx);
        word_t nonce; // micro nonce (i.e., edge idx)
        for (nonce = edge_idx-1; alive64; ) { // -1 compensates for 1-based ffs
            u32 ffs = __builtin_ffsll(alive64);  // find first bit set, `man ffs`
            nonce += ffs;
            alive64 >>= ffs;
            indices[nidx++ % NSIPHASH] = 2*nonce + uorv;
            if (nidx % NSIPHASH == 0) {
                node_deg(hashes+nidx-NSIPHASH, NSIPHASH, part);
                // get N hashes into hashes[] at once
                siphash24xN(&sip_keys, indices, hashes+nidx-NSIPHASH);

                prefetch(hashes+nidx-NSIPHASH, part);
                nidx %= NPREFETCH;
            }
            if (ffs & 64) break; // can't shift by 64
        }
    }
    node_deg(hashes, NPREFETCH, part);
    if (nidx % NSIPHASH != 0) {
      siphash24xN(&sip_keys, indices, hashes+(nidx&-NSIPHASH));
      node_deg(hashes+(nidx&-NSIPHASH), nidx%NSIPHASH, part);
    }
  }

  //
  void kill(const u64 *hashes, const u64 *indices, const u32 nsiphash,
             const u32 part, const u32 id) const {
    for (u32 i=0; i < nsiphash; i++) {
#ifdef SKIPZERO
    if (!hashes[i])
      continue;
#endif
      u32 u = hashes[i] & EDGEMASK;
      if ((u & PART_MASK) == part && !nonleaf->test(u >> PART_BITS)) {
        alive->reset(indices[i]/2, id);
      }
    }
  }

  //
  void kill_leaf_edges(const u32 id, const u32 uorv, const u32 part) {
    alignas(64) u64 indices[NPREFETCH];
    alignas(64) u64 hashes[NPREFETCH];

    memset(hashes, 0, NPREFETCH * sizeof(u64)); // allow many nonleaf->test(0) to reduce branching
    u32 nidx = 0;
    for (word_t block = id*64; block < NEDGES; block += nthreads*64) {
      u64 alive64 = alive->block(block);
      for (word_t nonce = block-1; alive64; ) { // -1 compensates for 1-based ffs
        u32 ffs = __builtin_ffsll(alive64);
        nonce += ffs; alive64 >>= ffs;
        indices[nidx++] = 2*nonce + uorv;
        if (nidx % NSIPHASH == 0) {
          siphash24xN(&sip_keys, indices+nidx-NSIPHASH, hashes+nidx-NSIPHASH);
          prefetch(hashes+nidx-NSIPHASH, part);
          nidx %= NPREFETCH;
          kill(hashes+nidx, indices+nidx, NSIPHASH, part, id);
        }
        if (ffs & 64) break; // can't shift by 64
      }
    }
    const u32 pnsip = nidx & -NSIPHASH;
    if (pnsip != nidx) {
      siphash24xN(&sip_keys, indices+pnsip, hashes+pnsip);
    }
    kill(hashes, indices, nidx, part, id);
    const u32 nnsip = pnsip + NSIPHASH;
    kill(hashes+nnsip, indices+nnsip, NPREFETCH-nnsip, part, id);
  }

  //
  void solution(word_t *us, u32 nu, word_t *vs, u32 nv) {
    typedef std::pair<word_t,word_t> edge;
    std::set<edge> cycle;
    u32 n = 0;
    cycle.insert(edge(*us, *vs));
    while (nu--)
      cycle.insert(edge(us[(nu+1)&~1], us[nu|1])); // u's in even position; v's in odd
    while (nv--)
      cycle.insert(edge(vs[nv|1], vs[(nv+1)&~1])); // u's in odd position; v's in even
  #ifdef ATOMIC
    u32 soli = std::atomic_fetch_add_explicit(&nsols, 1U, std::memory_order_relaxed);
  #else
    u32 soli = nsols++;
  #endif
    for (word_t block = 0; block < NEDGES; block += 64) {
      u64 alive64 = alive->block(block);
      for (word_t nonce = block-1; alive64; ) { // -1 compensates for 1-based ffs
        u32 ffs = __builtin_ffsll(alive64);
        nonce += ffs; alive64 >>= ffs;
        edge e(sipnode_(&sip_keys, nonce, 0), sipnode_(&sip_keys, nonce, 1));
        if (cycle.find(e) != cycle.end()) {
          sols[soli][n++] = nonce;
  #ifdef SHOWSOL
          printf("e(%x)=(%x,%x)%c", nonce, e.first, e.second, n==PROOFSIZE?'\n':' ');
  #endif
          if (PROOFSIZE > 2)
            cycle.erase(e);
        }
        if (ffs & 64) break; // can't shift by 64
      }
    }
    assert(n==PROOFSIZE);
  }
};

typedef struct {
  u32 id;  // thread idx
  cuckoo_ctx *ctx;  // the ctx this thread belongs to
  pthread_t thread;
} thread_ctx;

u32 path(cuckoo_hash &cuckoo, word_t u, word_t *us) {
  u32 nu;
  for (nu = 0; u; u = cuckoo[u]) {
    if (nu >= MAXPATHLEN) {
      while (nu-- && us[nu] != u) ;
      if (!~nu)
        printf("maximum path length exceeded\n");
      else printf("illegal %4d-cycle\n", MAXPATHLEN-nu);
      pthread_exit(NULL);
    }
    us[nu++] = u;
  }
  return nu-1;
}

// vp is thread_ctx*
void *worker(void *vp) {
  thread_ctx *tp = (thread_ctx *)vp;
  cuckoo_ctx *ctx = tp->ctx;

  shrinkingset *alive = ctx->alive;
  // if (tp->id == 0) printf("initial size %d\n", NEDGES);
  /*
   * the edge-trimming process are divided in multiple rounds. besides the edge-bitmap,
   * edge-trimming also needs nodes' degree counter. for each round, the nodes' degree counter
   * is either for even nodes, or for odd nodes, never for both (which is possible but
   * not used since we are lean in memory). a even-round is followed by a odd-round, and vice
   * versa (not that the number of rounds needs not to be even number).
   */
  for (u32 round=0; round < ctx->ntrims; round++) {
    // if (tp->id == 0) printf("round %2d partition sizes", round);
    for (u32 part = 0; part <= PART_MASK; part++) {
        /*
         * for each round (even or odd), the nodes are divided into partitions (because of lean-memory),
         * such that the nodes' degree counter is only for one partition at a time
         */
        // step 1: clear all counts: only let the 1st thread do this
        if (tp->id == 0) {
            ctx->nonleaf->clear(); // clear all counts
        }
        ctx->barrier();

        // step 2: each thread visit its lives edges, but can
        // update degree of any node (thus requires atomic operation)
        ctx->count_node_deg(tp->id,round&1,part);
        ctx->barrier();

        // step 3: each thread kill its edges, by refering the global nodes degree counters
        ctx->kill_leaf_edges(tp->id,round&1,part);
        ctx->barrier();
        // if (tp->id == 0) printf(" %c%d %d", "UV"[round&1], part, alive->count());
    }
    // if (tp->id == 0) printf("\n");
  }
  if (tp->id == 0) {
    u32 load = (u32)(100LL * alive->count() / CUCKOO_SIZE);
    printf("nonce %d: %d trims completed  final load %d%%\n", ctx->nonce, ctx->ntrims, load);
    if (load >= 90) {
      printf("overloaded! exiting...");
      pthread_exit(NULL);
    }
    ctx->cuckoo = new cuckoo_hash(ctx->nonleaf->bits);
  }
#ifdef SINGLECYCLING
  else pthread_exit(NULL);
#else
  ctx->barrier();
#endif
  cuckoo_hash &cuckoo = *ctx->cuckoo;
  word_t us[MAXPATHLEN], vs[MAXPATHLEN];
#ifdef SINGLECYCLING
  for (word_t block = 0; block < NEDGES; block += 64) {
#else
  for (word_t block = tp->id*64; block < NEDGES; block += ctx->nthreads*64) {
#endif
    u64 alive64 = alive->block(block);
    for (word_t nonce = block-1; alive64; ) { // -1 compensates for 1-based ffs
      u32 ffs = __builtin_ffsll(alive64);
      nonce += ffs; alive64 >>= ffs;
      word_t u0=sipnode_(&ctx->sip_keys, nonce, 0), v0=sipnode_(&ctx->sip_keys, nonce, 1);
      if (u0) {// ignore vertex 0 so it can be used as nil for cuckoo[]
        u32 nu = path(cuckoo, u0, us), nv = path(cuckoo, v0, vs);
        if (us[nu] == vs[nv]) {
          u32 min = nu < nv ? nu : nv;
          for (nu -= min, nv -= min; us[nu] != vs[nv]; nu++, nv++) ;
          u32 len = nu + nv + 1;
          printf("%4d-cycle found at %d:%d%%\n", len, tp->id, (u32)(nonce*100LL/NEDGES));
          if (len == PROOFSIZE && ctx->nsols < ctx->maxsols)
            ctx->solution(us, nu, vs, nv);
        } else if (nu < nv) {
          while (nu--)
            cuckoo.set(us[nu+1], us[nu]);
          cuckoo.set(u0, v0);
        } else {
          while (nv--)
            cuckoo.set(vs[nv+1], vs[nv]);
          cuckoo.set(v0, u0);
        }
      }
      if (ffs & 64) break; // can't shift by 64
    }
  }
  pthread_exit(NULL);
  return 0;
}<|MERGE_RESOLUTION|>--- conflicted
+++ resolved
@@ -16,7 +16,6 @@
 
 typedef uint64_t u64; // save some typing
 
-// atomic access to nodes' degree counter when parallelizing edge-trimming
 #ifdef ATOMIC
 #include <atomic>
 typedef std::atomic<u32> au32;
@@ -50,7 +49,7 @@
 const word_t NODEMASK = (EDGEMASK << 1) | (word_t)1;
 
 #ifndef PART_BITS
-// #bits used to partition "edge set processing" to save memory
+// #bits used to partition edge set processing to save memory
 // a value of 0 does no partitioning and is fastest
 // a value of 1 partitions in two, making twice_set the
 // same size as shrinkingset at about 33% slowdown
@@ -65,50 +64,24 @@
 #define NPREFETCH 32
 #endif
 
-/*
- * during edge trimming, the data structure holding nodes' degree count is `twice_set`;
- * after edge trimming, the same memory used for twice_set is not freed, but used
- * for storing data structure for "cuckoo hash" table, which stores live edges.
- * that's why it requires that sizeof(cuckoo_hash) == sizeof(twice_set).
- *
- * the hash function used by cuckoo_hash is quite simple: each element is an uint64_t
- * composed by u & v (even node number and odd node number), the key is u, and the hash
- * function is a right shift: hash(key)=hash(u)=u>>IDXSHIFT
- *
- * for conflicts, it looks sequentially for the next slot, until to the end.
- */
 #ifndef IDXSHIFT
 // we want sizeof(cuckoo_hash) == sizeof(twice_set), so
 // CUCKOO_SIZE * sizeof(u64)   == 2 * ONCE_BITS / 8
-<<<<<<< HEAD
-// CUCKOO_SIZE * 2             == 2 * ONCE_BITS / 32
-// (NNODES >> IDXSHIFT) * 2      == 2 * ONCE_BITS / 32
-// NNODES >> IDXSHIFT            == NEDGES >> PART_BITS >> 5
-// IDXSHIFT                    == 1 + PART_BITS + 5
-=======
 // CUCKOO_SIZE * 8             == ONCE_BITS / 4
 // NEDGES >> (IDXSHIFT-1)      == ONCE_BITS / 32
 // NEDGES >> (IDXSHIFT-1)      == NEDGES >> PART_BITS >> 5
 // IDXSHIFT - 1                == PART_BITS + 5
->>>>>>> a69183d6
 #define IDXSHIFT (PART_BITS + 6)
 #endif
 // grow with cube root of size, hardly affected by trimming
 const u32 MAXPATHLEN = 8 << (NODEBITS/3);
 
 const u32 PART_MASK = (1 << PART_BITS) - 1;
-// number of nodes in one partition
 const u64 ONCE_BITS = NEDGES >> PART_BITS;
-// counter storage size (in bytes) for one partition
 const u64 TWICE_BYTES = (2 * ONCE_BITS) / 8;
-// counter storage size (in atwice) for one partition
 const u64 TWICE_ATOMS = TWICE_BYTES / sizeof(atwice);
-// number of node counters per atomic access: 1 byte (8-bit) can store degree count for 4 nodes, as each node uses 2 bits
 const u32 TWICE_PER_ATOM = sizeof(atwice) * 4;
 
-// twice_set class is used to store nodes' degree capping at 2. to increase
-// the degree of a node, call set() once, and the degree will not increase
-// anymore (capped) after two set() calls.
 class twice_set {
 public:
   atwice *bits;
@@ -127,24 +100,17 @@
     __builtin_prefetch((const void *)(&bits[u/TWICE_PER_ATOM]), /*READ=*/0, /*TEMPORAL=*/0);
 #endif
   }
-
   void set(word_t u) {
-    word_t idx = u/TWICE_PER_ATOM; // ATOM idx where the 2-bit resides
+    word_t idx = u/TWICE_PER_ATOM;
     uatwice bit = (uatwice)1 << (2 * (u%TWICE_PER_ATOM));
 #ifdef ATOMIC
     uatwice old = std::atomic_fetch_or_explicit(&bits[idx], bit, std::memory_order_relaxed);
     if (old & bit) std::atomic_fetch_or_explicit(&bits[idx], bit<<1, std::memory_order_relaxed);
 #else
     uatwice old = bits[idx];
-    // suppose that bit=2'b01(u%TWICE_PER_ATOM==0), old=2'b00, then
-    // 1st set: 00 | (01 + (00 & 01)) --> old = 01
-    // 2nd set: 01 | (01 + (01 & 01)) --> old = 11
-    // 3rd set: 11 | (01 + (11 & 01)) --> old = 11
     bits[idx] = old | (bit + (old & bit));
 #endif
   }
-
-  // return true if the node degree >=2; otherwise false
   bool test(word_t u) const {
 #ifdef ATOMIC
     return ((bits[u/TWICE_PER_ATOM].load(std::memory_order_relaxed)
@@ -153,7 +119,6 @@
     return (bits[u/TWICE_PER_ATOM] >> (2 * (u%TWICE_PER_ATOM)) & 2) != 0;
 #endif
   }
-
   ~twice_set() {
     delete[] bits;
   }
@@ -162,60 +127,37 @@
 // set that starts out full and gets reset by threads on disjoint words
 class shrinkingset {
 public:
-  u64 *bits;  // edge bit map, one bit per edge, 0 for alive, 1 for dead. a block contains 64 edge.
-  u64 *cnt;   // one live-edge count per thread
+  u64 *bits;
+  u64 *cnt;
   u32 nthreads;
 
-  /**
-   * better to use a variable for NEDGES, e.g. constructor(ne, nt)
-   * - nt: number of threads
-   */
   shrinkingset(const u32 nt) {
-    bits = (u64 *)malloc(NEDGES/8);  // better to use a varaible for NEDGES
+    bits = (u64 *)malloc(NEDGES/8);
     cnt  = (u64 *)malloc(nt * sizeof(u64));
     nthreads = nt;
   }
-
   ~shrinkingset() {
     free(bits);
     free(cnt);
   }
-
-  // set all edges to be live
   void clear() {
     memset(bits, 0, NEDGES/8);
     memset(cnt, 0, nthreads * sizeof(u64));
     cnt[0] = NEDGES;
   }
-
-  // total number of live edges
   u64 count() const {
     u64 sum = 0LL;
     for (u32 i=0; i<nthreads; i++)
       sum += cnt[i];
     return sum;
   }
-
-  /**
-   * kill an edge
-   * - n: edge index
-   * - thread: the thread idx corresponding to the edge
-   */
   void reset(word_t n, u32 thread) {
     bits[n/64] |= 1LL << (n%64);
     cnt[thread]--;
   }
-
-  /**
-   * return liveness an edge (by its idx)
-   * return 1 if alive; otherwise dead
-   */
   bool test(word_t n) const {
     return !((bits[n/64] >> (n%64)) & 1LL);
   }
-
-  // return liveness of a block which contains the edge idx n
-  // note that the liveness meaning is changed (why?)
   u64 block(word_t n) const {
     return ~bits[n/64];
   }
@@ -237,7 +179,6 @@
     for (u32 i=0; i < CUCKOO_SIZE; i++)
       cuckoo[i] = 0;
   }
-
   void set(word_t u, word_t v) {
     u64 niew = (u64)u << NODEBITS | v;
     for (word_t ui = u >> IDXSHIFT; ; ui = (ui+1) & CUCKOO_MASK) {
@@ -258,7 +199,6 @@
 #endif
     }
   }
-
   word_t operator[](word_t u) const {
     for (word_t ui = u >> IDXSHIFT; ; ui = (ui+1) & CUCKOO_MASK) {
 #if !defined(SINGLECYCLING) && defined(ATOMIC)
@@ -300,7 +240,6 @@
     assert(sols != 0);
     nsols = 0;
   }
-
   void setheadernonce(char* headernonce, const u32 len, const u32 nce) {
     nonce = nce;
     ((u32 *)headernonce)[len/sizeof(u32)-1] = htole32(nonce); // place nonce at end
@@ -308,22 +247,17 @@
     alive->clear(); // set all edges to be alive
     nsols = 0;
   }
-
   ~cuckoo_ctx() {
     delete alive;
     delete nonleaf;
     delete cuckoo;
   }
-
   void barrier() {
     barry.wait();
   }
-
   void abort() {
     barry.abort();
   }
-
-  //
   void prefetch(const u64 *hashes, const u32 part) const {
     for (u32 i=0; i < NSIPHASH; i++) {
       u32 u = hashes[i] & EDGEMASK;
@@ -332,13 +266,6 @@
       }
     }
   }
-
-  /**
-   * capping-increase the degree of a bunch of nodes
-   * - hashes[]: array storing the H(key, 2i) or H(key, 2i+1)
-   * - nsiphash: number of hashes in the array above
-   * - part: partition index the nodes belong to
-   */
   void node_deg(const u64 *hashes, const u32 nsiphash, const u32 part) const {
     for (u32 i=0; i < nsiphash; i++) {
 #ifdef SKIPZERO
@@ -351,41 +278,26 @@
       }
     }
   }
-
-  // update nodes' degree by thread `id` for `uorv` round on partition `part`
-  // - id: thread idx
-  // - uorv: even or odd round
-  // - part: partition idx
   void count_node_deg(const u32 id, const u32 uorv, const u32 part) {
     alignas(64) u64 indices[NSIPHASH];
     alignas(64) u64 hashes[NPREFETCH];
-
+  
     memset(hashes, 0, NPREFETCH * sizeof(u64)); // allow many nonleaf->set(0) to reduce branching
     u32 nidx = 0;
-    // "To maintain efficient access to the bitmap of live edges, each thread
-    // handles words spaced T apart."
-    // a block is hard-coded as 64 bits (edges), and each thread handles block by block. e.g., suppose there
-    // are totally 4 threads, then:
-    // block  id: 0 1 2 3  4 5 6 7   8 9 10 11 ...
-    // thread id: 0 1 2 3  0 1 2 3   0 1  2  3
-    for (word_t edge_idx = id*64; edge_idx < NEDGES; edge_idx += nthreads*64) {
-        u64 alive64 = alive->block(edge_idx);
-        word_t nonce; // micro nonce (i.e., edge idx)
-        for (nonce = edge_idx-1; alive64; ) { // -1 compensates for 1-based ffs
-            u32 ffs = __builtin_ffsll(alive64);  // find first bit set, `man ffs`
-            nonce += ffs;
-            alive64 >>= ffs;
-            indices[nidx++ % NSIPHASH] = 2*nonce + uorv;
-            if (nidx % NSIPHASH == 0) {
-                node_deg(hashes+nidx-NSIPHASH, NSIPHASH, part);
-                // get N hashes into hashes[] at once
-                siphash24xN(&sip_keys, indices, hashes+nidx-NSIPHASH);
-
-                prefetch(hashes+nidx-NSIPHASH, part);
-                nidx %= NPREFETCH;
-            }
-            if (ffs & 64) break; // can't shift by 64
+    for (word_t block = id*64; block < NEDGES; block += nthreads*64) {
+      u64 alive64 = alive->block(block);
+      for (word_t nonce = block-1; alive64; ) { // -1 compensates for 1-based ffs
+        u32 ffs = __builtin_ffsll(alive64);
+        nonce += ffs; alive64 >>= ffs;
+        indices[nidx++ % NSIPHASH] = 2*nonce + uorv;
+        if (nidx % NSIPHASH == 0) {
+          node_deg(hashes+nidx-NSIPHASH, NSIPHASH, part);
+          siphash24xN(&sip_keys, indices, hashes+nidx-NSIPHASH);
+          prefetch(hashes+nidx-NSIPHASH, part);
+          nidx %= NPREFETCH;
         }
+        if (ffs & 64) break; // can't shift by 64
+      }
     }
     node_deg(hashes, NPREFETCH, part);
     if (nidx % NSIPHASH != 0) {
@@ -393,8 +305,6 @@
       node_deg(hashes+(nidx&-NSIPHASH), nidx%NSIPHASH, part);
     }
   }
-
-  //
   void kill(const u64 *hashes, const u64 *indices, const u32 nsiphash,
              const u32 part, const u32 id) const {
     for (u32 i=0; i < nsiphash; i++) {
@@ -408,12 +318,10 @@
       }
     }
   }
-
-  //
   void kill_leaf_edges(const u32 id, const u32 uorv, const u32 part) {
     alignas(64) u64 indices[NPREFETCH];
     alignas(64) u64 hashes[NPREFETCH];
-
+  
     memset(hashes, 0, NPREFETCH * sizeof(u64)); // allow many nonleaf->test(0) to reduce branching
     u32 nidx = 0;
     for (word_t block = id*64; block < NEDGES; block += nthreads*64) {
@@ -439,8 +347,6 @@
     const u32 nnsip = pnsip + NSIPHASH;
     kill(hashes+nnsip, indices+nnsip, NPREFETCH-nnsip, part, id);
   }
-
-  //
   void solution(word_t *us, u32 nu, word_t *vs, u32 nv) {
     typedef std::pair<word_t,word_t> edge;
     std::set<edge> cycle;
@@ -477,9 +383,9 @@
 };
 
 typedef struct {
-  u32 id;  // thread idx
-  cuckoo_ctx *ctx;  // the ctx this thread belongs to
+  u32 id;
   pthread_t thread;
+  cuckoo_ctx *ctx;
 } thread_ctx;
 
 u32 path(cuckoo_hash &cuckoo, word_t u, word_t *us) {
@@ -497,42 +403,23 @@
   return nu-1;
 }
 
-// vp is thread_ctx*
 void *worker(void *vp) {
   thread_ctx *tp = (thread_ctx *)vp;
   cuckoo_ctx *ctx = tp->ctx;
 
   shrinkingset *alive = ctx->alive;
   // if (tp->id == 0) printf("initial size %d\n", NEDGES);
-  /*
-   * the edge-trimming process are divided in multiple rounds. besides the edge-bitmap,
-   * edge-trimming also needs nodes' degree counter. for each round, the nodes' degree counter
-   * is either for even nodes, or for odd nodes, never for both (which is possible but
-   * not used since we are lean in memory). a even-round is followed by a odd-round, and vice
-   * versa (not that the number of rounds needs not to be even number).
-   */
   for (u32 round=0; round < ctx->ntrims; round++) {
     // if (tp->id == 0) printf("round %2d partition sizes", round);
     for (u32 part = 0; part <= PART_MASK; part++) {
-        /*
-         * for each round (even or odd), the nodes are divided into partitions (because of lean-memory),
-         * such that the nodes' degree counter is only for one partition at a time
-         */
-        // step 1: clear all counts: only let the 1st thread do this
-        if (tp->id == 0) {
-            ctx->nonleaf->clear(); // clear all counts
-        }
-        ctx->barrier();
-
-        // step 2: each thread visit its lives edges, but can
-        // update degree of any node (thus requires atomic operation)
-        ctx->count_node_deg(tp->id,round&1,part);
-        ctx->barrier();
-
-        // step 3: each thread kill its edges, by refering the global nodes degree counters
-        ctx->kill_leaf_edges(tp->id,round&1,part);
-        ctx->barrier();
-        // if (tp->id == 0) printf(" %c%d %d", "UV"[round&1], part, alive->count());
+      if (tp->id == 0)
+        ctx->nonleaf->clear(); // clear all counts
+      ctx->barrier();
+      ctx->count_node_deg(tp->id,round&1,part);
+      ctx->barrier();
+      ctx->kill_leaf_edges(tp->id,round&1,part);
+      ctx->barrier();
+      // if (tp->id == 0) printf(" %c%d %d", "UV"[round&1], part, alive->count());
     }
     // if (tp->id == 0) printf("\n");
   }
