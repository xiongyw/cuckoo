.POSIX:
.SUFFIXES:

OPT ?= -O2
#OPT ?= -g

GCC_ARCH_FLAGS ?= -march=native
GPP_ARCH_FLAGS ?= -march=native

# -Wno-deprecated-declarations shuts up Apple OSX clang
FLAGS ?= -Wall -Wno-format -Wno-deprecated-declarations -D_POSIX_C_SOURCE=200112L $(OPT) -DPREFETCH -I. $(CPPFLAGS) -pthread
GPP ?= g++ $(GPP_ARCH_FLAGS) -std=c++11 $(FLAGS)
CFLAGS ?= -Wall -Wno-format -fomit-frame-pointer $(OPT)
GCC ?= gcc $(GCC_ARCH_FLAGS) -std=gnu11 $(CFLAGS)
BLAKE_2B_SRC ?= ../crypto/blake2b-ref.c
SIPHASH_SRC = ../crypto/siphash.cpp

NVCC ?= nvcc -std=c++11 

#all : simpletest leantest meantest

simpletest:     simple19
	./simple19 -n 38

leantest:       lean19x1
	./lean19x1 -n 38

meantest:	mean29x4
	./mean29x4 -n 63 -t 4 -s

verifytest:     lean19x1 verify19
	./lean19x1 -n 38 | grep ^Sol | ./verify19 -n 38

verify19:	../crypto/siphash.hpp cuckoo.h verify.c Makefile
	$(GPP) -o $@ -DPROOFSIZE=42 -DEDGEBITS=19 verify.c $(BLAKE_2B_SRC)

# simple

simple19:	../crypto/siphash.hpp cuckoo.h cyclebase.cpp cyclebase.hpp simple.cpp Makefile
	$(GPP) -o $@ -DIDXSHIFT=0 -DPROOFSIZE=42 -DEDGEBITS=19 simple.cpp cyclebase.cpp cuckoo.c $(BLAKE_2B_SRC) $(SIPHASH_SRC)

simple29:	../crypto/siphash.hpp cuckoo.h cyclebase.hpp simple.cpp Makefile
	$(GPP) -o $@ -DIDXSHIFT=0 -DPROOFSIZE=42 -DEDGEBITS=29 simple.cpp cyclebase.cpp cuckoo.c $(BLAKE_2B_SRC) $(SIPHASH_SRC)

<<<<<<< HEAD
# mean
=======
lean27x1:	../crypto/siphash.hpp cuckoo.h  lean.hpp lean.cpp Makefile
	$(GPP) -o $@ -DATOMIC -DNSIPHASH=1 -DEDGEBITS=27 lean.cpp $(BLAKE_2B_SRC)

lean29x1:	../crypto/siphash.hpp cuckoo.h  lean.hpp lean.cpp Makefile
	$(GPP) -o $@ -DATOMIC -DNSIPHASH=1 -DEDGEBITS=29 lean.cpp $(BLAKE_2B_SRC)

lean31x1:	../crypto/siphash.hpp cuckoo.h  lean.hpp lean.cpp Makefile
	$(GPP) -o $@ -DATOMIC -DNSIPHASH=1 -DEDGEBITS=31 lean.cpp $(BLAKE_2B_SRC)

lean29x8:	../crypto/siphash.hpp cuckoo.h  lean.hpp lean.cpp Makefile
	$(GPP) -o $@ -mavx2 -DNSIPHASH=8 -DATOMIC -DEDGEBITS=29 lean.cpp $(BLAKE_2B_SRC)
>>>>>>> a69183d6

mean19x8:	cuckoo.h ../crypto/siphash.hpp mean.hpp mean.cpp Makefile
	$(GPP) -o $@ -mavx2 -DXBITS=2 -DNSIPHASH=8 -DEDGEBITS=19 mean.cpp cuckoo.c $(BLAKE_2B_SRC) $(SIPHASH_SRC)

mean29x4:	cuckoo.h ../crypto/siphash.hpp mean.hpp mean.cpp Makefile
	$(GPP) -o $@ -mno-avx2 -DNSIPHASH=4 -DEDGEBITS=29 mean.cpp cuckoo.c $(BLAKE_2B_SRC) $(SIPHASH_SRC)

mean29x8:	cuckoo.h ../crypto/siphash.hpp mean.hpp mean.cpp Makefile
	$(GPP) -o $@ -mavx2 -DNSIPHASH=8 -DEDGEBITS=29 mean.cpp cuckoo.c $(BLAKE_2B_SRC) $(SIPHASH_SRC)

mean30x8:	cuckoo.h ../crypto/siphash.hpp mean.hpp mean.cpp Makefile
	$(GPP) -o $@ -mavx2 -DNSIPHASH=8 -DEXPANDROUND=10 -DCOMPRESSROUND=22 -DEDGEBITS=30 mean.cpp $(BLAKE_2B_SRC)

mean29x1:	cuckoo.h ../crypto/siphash.hpp mean.hpp mean.cpp Makefile
	$(GPP) -o $@ -DNSIPHASH=1 -DEDGEBITS=29 mean.cpp cuckoo.c $(BLAKE_2B_SRC) $(SIPHASH_SRC)

# lean

lean19x1:	../crypto/siphash.hpp cuckoo.h  lean.hpp lean.cpp Makefile
	$(GPP) -o $@ -DATOMIC -DNSIPHASH=1 -DEDGEBITS=19 lean.cpp cuckoo.c $(BLAKE_2B_SRC) $(SIPHASH_SRC)

lean19x8:	../crypto/siphash.hpp cuckoo.h  lean.hpp lean.cpp Makefile
	$(GPP) -o $@ -DATOMIC -DNSIPHASH=8 -DEDGEBITS=19 lean.cpp cuckoo.c $(BLAKE_2B_SRC) $(SIPHASH_SRC)

lean29x8:	../crypto/siphash.hpp cuckoo.h  lean.hpp lean.cpp Makefile
	$(GPP) -o $@ -mavx2 -DNSIPHASH=8 -DATOMIC -DEDGEBITS=29 lean.cpp cuckoo.c $(BLAKE_2B_SRC) $(SIPHASH_SRC)


# cuda

cuda29:		../crypto/siphash.cuh mean.cu Makefile
	$(NVCC) -o $@ -DEDGEBITS=29 -arch sm_35 mean.cu cuckoo.c $(BLAKE_2B_SRC)

cuda29_1:		../crypto/siphash.cuh mean.cu Makefile
	$(NVCC) -o $@ -DNB=1 -DEDGEBITS=29 -arch sm_35 mean.cu $(BLAKE_2B_SRC)

lcuda29:	../crypto/siphash.cuh lean.cu Makefile
	$(NVCC) -o $@ -DEDGEBITS=29 -arch sm_35 lean.cu $(BLAKE_2B_SRC)
<|MERGE_RESOLUTION|>--- conflicted
+++ resolved
@@ -1,8 +1,7 @@
 .POSIX:
 .SUFFIXES:
 
-OPT ?= -O2
-#OPT ?= -g
+OPT ?= -O3
 
 GCC_ARCH_FLAGS ?= -march=native
 GPP_ARCH_FLAGS ?= -march=native
@@ -13,11 +12,9 @@
 CFLAGS ?= -Wall -Wno-format -fomit-frame-pointer $(OPT)
 GCC ?= gcc $(GCC_ARCH_FLAGS) -std=gnu11 $(CFLAGS)
 BLAKE_2B_SRC ?= ../crypto/blake2b-ref.c
-SIPHASH_SRC = ../crypto/siphash.cpp
-
 NVCC ?= nvcc -std=c++11 
 
-#all : simpletest leantest meantest
+all : simpletest leantest meantest
 
 simpletest:     simple19
 	./simple19 -n 38
@@ -31,20 +28,21 @@
 verifytest:     lean19x1 verify19
 	./lean19x1 -n 38 | grep ^Sol | ./verify19 -n 38
 
-verify19:	../crypto/siphash.hpp cuckoo.h verify.c Makefile
-	$(GPP) -o $@ -DPROOFSIZE=42 -DEDGEBITS=19 verify.c $(BLAKE_2B_SRC)
+simple19:	../crypto/siphash.hpp cuckoo.h cyclebase.hpp simple.cpp Makefile
+	$(GPP) -o $@ -DIDXSHIFT=0 -DPROOFSIZE=42 -DEDGEBITS=19 simple.cpp $(BLAKE_2B_SRC)
 
-# simple
-
-simple19:	../crypto/siphash.hpp cuckoo.h cyclebase.cpp cyclebase.hpp simple.cpp Makefile
-	$(GPP) -o $@ -DIDXSHIFT=0 -DPROOFSIZE=42 -DEDGEBITS=19 simple.cpp cyclebase.cpp cuckoo.c $(BLAKE_2B_SRC) $(SIPHASH_SRC)
+verify19:	../crypto/siphash.hpp cuckoo.h cuckoo.c simple.cpp Makefile
+	$(GPP) -o $@ -DPROOFSIZE=42 -DEDGEBITS=19 cuckoo.c $(BLAKE_2B_SRC)
 
 simple29:	../crypto/siphash.hpp cuckoo.h cyclebase.hpp simple.cpp Makefile
-	$(GPP) -o $@ -DIDXSHIFT=0 -DPROOFSIZE=42 -DEDGEBITS=29 simple.cpp cyclebase.cpp cuckoo.c $(BLAKE_2B_SRC) $(SIPHASH_SRC)
+	$(GPP) -o $@ -DIDXSHIFT=0 -DPROOFSIZE=42 -DEDGEBITS=29 simple.cpp $(BLAKE_2B_SRC)
 
-<<<<<<< HEAD
-# mean
-=======
+lean19x1:	../crypto/siphash.hpp cuckoo.h  lean.hpp lean.cpp Makefile
+	$(GPP) -o $@ -DATOMIC -DNSIPHASH=1 -DEDGEBITS=19 lean.cpp $(BLAKE_2B_SRC)
+
+lean19x8:	../crypto/siphash.hpp cuckoo.h  lean.hpp lean.cpp Makefile
+	$(GPP) -o $@ -DATOMIC -DNSIPHASH=8 -DEDGEBITS=19 lean.cpp $(BLAKE_2B_SRC)
+
 lean27x1:	../crypto/siphash.hpp cuckoo.h  lean.hpp lean.cpp Makefile
 	$(GPP) -o $@ -DATOMIC -DNSIPHASH=1 -DEDGEBITS=27 lean.cpp $(BLAKE_2B_SRC)
 
@@ -56,42 +54,27 @@
 
 lean29x8:	../crypto/siphash.hpp cuckoo.h  lean.hpp lean.cpp Makefile
 	$(GPP) -o $@ -mavx2 -DNSIPHASH=8 -DATOMIC -DEDGEBITS=29 lean.cpp $(BLAKE_2B_SRC)
->>>>>>> a69183d6
 
 mean19x8:	cuckoo.h ../crypto/siphash.hpp mean.hpp mean.cpp Makefile
-	$(GPP) -o $@ -mavx2 -DXBITS=2 -DNSIPHASH=8 -DEDGEBITS=19 mean.cpp cuckoo.c $(BLAKE_2B_SRC) $(SIPHASH_SRC)
+	$(GPP) -o $@ -mavx2 -DXBITS=2 -DNSIPHASH=8 -DEDGEBITS=19 mean.cpp $(BLAKE_2B_SRC)
 
 mean29x4:	cuckoo.h ../crypto/siphash.hpp mean.hpp mean.cpp Makefile
-	$(GPP) -o $@ -mno-avx2 -DNSIPHASH=4 -DEDGEBITS=29 mean.cpp cuckoo.c $(BLAKE_2B_SRC) $(SIPHASH_SRC)
+	$(GPP) -o $@ -mno-avx2 -DNSIPHASH=4 -DEDGEBITS=29 mean.cpp $(BLAKE_2B_SRC)
 
 mean29x8:	cuckoo.h ../crypto/siphash.hpp mean.hpp mean.cpp Makefile
-	$(GPP) -o $@ -mavx2 -DNSIPHASH=8 -DEDGEBITS=29 mean.cpp cuckoo.c $(BLAKE_2B_SRC) $(SIPHASH_SRC)
+	$(GPP) -o $@ -mavx2 -DNSIPHASH=8 -DEDGEBITS=29 mean.cpp $(BLAKE_2B_SRC)
 
 mean30x8:	cuckoo.h ../crypto/siphash.hpp mean.hpp mean.cpp Makefile
 	$(GPP) -o $@ -mavx2 -DNSIPHASH=8 -DEXPANDROUND=10 -DCOMPRESSROUND=22 -DEDGEBITS=30 mean.cpp $(BLAKE_2B_SRC)
 
 mean29x1:	cuckoo.h ../crypto/siphash.hpp mean.hpp mean.cpp Makefile
-	$(GPP) -o $@ -DNSIPHASH=1 -DEDGEBITS=29 mean.cpp cuckoo.c $(BLAKE_2B_SRC) $(SIPHASH_SRC)
-
-# lean
-
-lean19x1:	../crypto/siphash.hpp cuckoo.h  lean.hpp lean.cpp Makefile
-	$(GPP) -o $@ -DATOMIC -DNSIPHASH=1 -DEDGEBITS=19 lean.cpp cuckoo.c $(BLAKE_2B_SRC) $(SIPHASH_SRC)
-
-lean19x8:	../crypto/siphash.hpp cuckoo.h  lean.hpp lean.cpp Makefile
-	$(GPP) -o $@ -DATOMIC -DNSIPHASH=8 -DEDGEBITS=19 lean.cpp cuckoo.c $(BLAKE_2B_SRC) $(SIPHASH_SRC)
-
-lean29x8:	../crypto/siphash.hpp cuckoo.h  lean.hpp lean.cpp Makefile
-	$(GPP) -o $@ -mavx2 -DNSIPHASH=8 -DATOMIC -DEDGEBITS=29 lean.cpp cuckoo.c $(BLAKE_2B_SRC) $(SIPHASH_SRC)
-
-
-# cuda
-
-cuda29:		../crypto/siphash.cuh mean.cu Makefile
-	$(NVCC) -o $@ -DEDGEBITS=29 -arch sm_35 mean.cu cuckoo.c $(BLAKE_2B_SRC)
-
-cuda29_1:		../crypto/siphash.cuh mean.cu Makefile
-	$(NVCC) -o $@ -DNB=1 -DEDGEBITS=29 -arch sm_35 mean.cu $(BLAKE_2B_SRC)
+	$(GPP) -o $@ -DNSIPHASH=1 -DEDGEBITS=29 mean.cpp $(BLAKE_2B_SRC)
 
 lcuda29:	../crypto/siphash.cuh lean.cu Makefile
 	$(NVCC) -o $@ -DEDGEBITS=29 -arch sm_35 lean.cu $(BLAKE_2B_SRC)
+
+cuda29:		../crypto/siphash.cuh mean.cu Makefile
+	$(NVCC) -o $@ -DEDGEBITS=29 -arch sm_35 mean.cu $(BLAKE_2B_SRC)
+
+cuda29_1:		../crypto/siphash.cuh mean.cu Makefile
+	$(NVCC) -o $@ -DNB=1 -DEDGEBITS=29 -arch sm_35 mean.cu $(BLAKE_2B_SRC)