--- conflicted
+++ resolved
@@ -98,23 +98,16 @@
  * function. but why?
  */
 __device__ u64 dipblock(const siphash_keys &keys, const word_t edge, u64 *buf) {
-<<<<<<< HEAD
-    diphash_state shs(keys);
-    word_t edge0 = edge & ~EDGE_BLOCK_MASK;
-    u32 i;
-    for (i=0; i < EDGE_BLOCK_MASK; i++) {
-        shs.hash24(edge0 + i);
-        buf[i] = shs.xor_lanes();
-    }
-=======
   diphash_state<> shs(keys);
   word_t edge0 = edge & ~EDGE_BLOCK_MASK;
   u32 i;
   for (i=0; i < EDGE_BLOCK_MASK; i++) {
->>>>>>> a69183d6
     shs.hash24(edge0 + i);
-    buf[i] = 0;  // to be XORed with the last value to get the last value
-    return shs.xor_lanes();
+    buf[i] = shs.xor_lanes();
+  }
+  shs.hash24(edge0 + i);
+  buf[i] = 0;
+  return shs.xor_lanes();
 }
 
 __device__ u32 endpoint(uint2 nodes, int uorv) {
@@ -1263,7 +1256,6 @@
 }
 
 int main(int argc, char **argv) {
-<<<<<<< HEAD
     trimparams tp;
     u32 nonce = 0;
     u32 range = 1;
@@ -1282,8 +1274,8 @@
     while ((c = getopt(argc, argv, "scb:d:h:k:m:n:r:U:u:v:w:y:Z:z:")) != -1) {
         switch (c) {
             case 's':
-                print_log("SYNOPSIS\n  cuda%d [-s] [-c] [-d device] [-h hexheader] [-m trims] [-n nonce] [-r range] [-U seedAblocks] [-u seedAthreads] [-v seedBthreads] [-w Trimthreads] [-y Tailthreads] [-Z recoverblocks] [-z recoverthreads]\n", NODEBITS);
-                print_log("DEFAULTS\n  cuda%d -d %d -h \"\" -m %d -n %d -r %d -U %d -u %d -v %d -w %d -y %d -Z %d -z %d\n", NODEBITS, device, tp.ntrims, nonce, range, tp.genA.blocks, tp.genA.tpb, tp.genB.tpb, tp.trim.tpb, tp.tail.tpb, tp.recover.blocks, tp.recover.tpb);
+                print_log("SYNOPSIS\n  cuda%d [-s] [-c] [-d device] [-h hexheader] [-m trims] [-n nonce] [-r range] [-U seedAblocks] [-u seedAthreads] [-v seedBthreads] [-w Trimthreads] [-y Tailthreads] [-Z recoverblocks] [-z recoverthreads]\n", EDGEBITS);
+                print_log("DEFAULTS\n  cuda%d -d %d -h \"\" -m %d -n %d -r %d -U %d -u %d -v %d -w %d -y %d -Z %d -z %d\n", EDGEBITS, device, tp.ntrims, nonce, range, tp.genA.blocks, tp.genA.tpb, tp.genB.tpb, tp.trim.tpb, tp.tail.tpb, tp.recover.blocks, tp.recover.tpb);
                 exit(0);
             case 'c':
                 params.cpuload = false;
@@ -1328,69 +1320,6 @@
                 params.recovertpb = atoi(optarg);
                 break;
         }
-=======
-  trimparams tp;
-  u32 nonce = 0;
-  u32 range = 1;
-  u32 device = 0;
-  char header[HEADERLEN];
-  u32 len;
-  int c;
-
-  // set defaults
-  SolverParams params;
-  fill_default_params(&params);
-
-  memset(header, 0, sizeof(header));
-  while ((c = getopt(argc, argv, "scb:d:h:k:m:n:r:U:u:v:w:y:Z:z:")) != -1) {
-    switch (c) {
-      case 's':
-        print_log("SYNOPSIS\n  cuda%d [-s] [-c] [-d device] [-h hexheader] [-m trims] [-n nonce] [-r range] [-U seedAblocks] [-u seedAthreads] [-v seedBthreads] [-w Trimthreads] [-y Tailthreads] [-Z recoverblocks] [-z recoverthreads]\n", EDGEBITS);
-        print_log("DEFAULTS\n  cuda%d -d %d -h \"\" -m %d -n %d -r %d -U %d -u %d -v %d -w %d -y %d -Z %d -z %d\n", EDGEBITS, device, tp.ntrims, nonce, range, tp.genA.blocks, tp.genA.tpb, tp.genB.tpb, tp.trim.tpb, tp.tail.tpb, tp.recover.blocks, tp.recover.tpb);
-        exit(0);
-      case 'c':
-        params.cpuload = false;
-        break;
-      case 'd':
-        device = params.device = atoi(optarg);
-        break;
-      case 'h':
-        len = strlen(optarg)/2;
-        assert(len <= sizeof(header));
-        for (u32 i=0; i<len; i++)
-          sscanf(optarg+2*i, "%2hhx", header+i); // hh specifies storage of a single byte
-        break;
-      case 'n':
-        nonce = atoi(optarg);
-        break;
-      case 'm':
-        params.ntrims = atoi(optarg) & -2; // make even as required by solve()
-        break;
-      case 'r':
-        range = atoi(optarg);
-        break;
-      case 'U':
-        params.genablocks = atoi(optarg);
-        break;
-      case 'u':
-        params.genatpb = atoi(optarg);
-        break;
-      case 'v':
-        params.genbtpb = atoi(optarg);
-        break;
-      case 'w':
-        params.trimtpb = atoi(optarg);
-        break;
-      case 'y':
-        params.tailtpb = atoi(optarg);
-        break;
-      case 'Z':
-        params.recoverblocks = atoi(optarg);
-        break;
-      case 'z':
-        params.recovertpb = atoi(optarg);
-        break;
->>>>>>> a69183d6
     }
 
     int nDevices;
