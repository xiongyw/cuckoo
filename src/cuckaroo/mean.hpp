--- conflicted
+++ resolved
@@ -690,11 +690,7 @@
               if (renames == endrenames) {
                 endrenames += (TRIMONV ? sizeof(yzbucket<ZBUCKETSIZE>) : sizeof(zbucket<ZBUCKETSIZE>)) / sizeof(u32);
                 renames = endrenames - NZ2;
-<<<<<<< HEAD
-                // assert(renames < buckets[NX][NY].renameu1);
-=======
                 assert(renames < buckets[NX][0].renameu1);
->>>>>>> f5cd9741
               }
             }
 // bit       26...16     15...0
