.POSIX:
.SUFFIXES:

OPT ?= -O3

GCC_ARCH_FLAGS ?= -march=native
GPP_ARCH_FLAGS ?= -march=native

# -Wno-deprecated-declarations shuts up Apple OSX clang
FLAGS ?= -Wall -Wno-format -Wno-deprecated-declarations -D_POSIX_C_SOURCE=200112L $(OPT) -DPREFETCH -I. $(CPPFLAGS) -pthread
GPP ?= g++ $(GPP_ARCH_FLAGS) -std=c++11 $(FLAGS)
CFLAGS ?= -Wall -Wno-format -fomit-frame-pointer $(OPT)
GCC ?= gcc $(GCC_ARCH_FLAGS) -std=gnu11 $(CFLAGS)
BLAKE_2B_SRC ?= ../crypto/blake2b-ref.c
SIPHASH_SRC = ../crypto/siphash.cpp
NVCC ?= nvcc -std=c++11 

all : simpletest meantest

simpletest:     simple19
	./simple19 -n 71

meantest:	mean29x4
	./mean29x4 -n 671 -t 4 -s

simple19:	../crypto/siphash.hpp cuckaroo.hpp  bitmap.hpp graph.hpp simple.cpp Makefile
	$(GPP) -o $@ -DPROOFSIZE=42 -DEDGEBITS=19 simple.cpp $(BLAKE_2B_SRC) $(SIPHASH_SRC)

simple29:	../crypto/siphash.hpp cuckaroo.hpp  bitmap.hpp graph.hpp simple.cpp Makefile
	$(GPP) -o $@ -DPROOFSIZE=42 -DEDGEBITS=29 simple.cpp $(BLAKE_2B_SRC) $(SIPHASH_SRC)

mean19x1:	cuckaroo.hpp  bitmap.hpp graph.hpp ../threads/barrier.hpp ../crypto/siphash.hpp mean.hpp mean.cpp Makefile
	$(GPP) -o $@ -DXBITS=2 -DNSIPHASH=1 -DEDGEBITS=19 mean.cpp $(BLAKE_2B_SRC) $(SIPHASH_SRC)

mean19x8:	cuckaroo.hpp  bitmap.hpp graph.hpp ../threads/barrier.hpp ../crypto/siphash.hpp mean.hpp mean.cpp Makefile
	$(GPP) -o $@ -mavx2 -DXBITS=2 -DNSIPHASH=8 -DEDGEBITS=19 mean.cpp $(BLAKE_2B_SRC) $(SIPHASH_SRC)

mean29x4:	cuckaroo.hpp  bitmap.hpp graph.hpp ../crypto/siphash.hpp mean.hpp mean.cpp Makefile
	$(GPP) -o $@ -mno-avx2 -DNSIPHASH=4 -DEDGEBITS=29 mean.cpp $(BLAKE_2B_SRC) $(SIPHASH_SRC)

mean29x8:	cuckaroo.hpp  bitmap.hpp graph.hpp ../threads/barrier.hpp ../crypto/siphash.hpp mean.hpp mean.cpp Makefile
	$(GPP) -o $@ -mavx2 -DNSIPHASH=8 -DEDGEBITS=29 mean.cpp $(BLAKE_2B_SRC) $(SIPHASH_SRC)

<<<<<<< HEAD
mean30x8:	cuckaroo.hpp  bitmap.hpp graph.hpp ../threads/barrier.hpp ../crypto/siphash.hpp mean.hpp mean.cpp Makefile
	$(GPP) -o $@ -mavx2 -DNSIPHASH=8 -DEXPANDROUND=10 -DCOMPRESSROUND=22 -DEDGEBITS=30 mean.cpp $(BLAKE_2B_SRC) $(SIPHASH_SRC)

=======
>>>>>>> a69183d6
mean29x8s:	cuckaroo.hpp  bitmap.hpp graph.hpp ../threads/barrier.hpp ../crypto/siphash.hpp mean.hpp mean.cpp Makefile
	$(GPP) -o $@ -mavx2 -DSAVEEDGES -DNSIPHASH=8 -DEDGEBITS=29 mean.cpp $(BLAKE_2B_SRC) $(SIPHASH_SRC)

mean29x1:	cuckaroo.hpp  bitmap.hpp graph.hpp ../threads/barrier.hpp ../crypto/siphash.hpp mean.hpp mean.cpp Makefile
	$(GPP) -o $@ -DNSIPHASH=1 -DEDGEBITS=29 mean.cpp $(BLAKE_2B_SRC) $(SIPHASH_SRC)

mean30x1:	cuckaroo.hpp  bitmap.hpp graph.hpp ../threads/barrier.hpp ../crypto/siphash.hpp mean.hpp mean.cpp Makefile
	$(GPP) -o $@ -DNSIPHASH=1 -DEXPANDROUND=10 -DCOMPRESSROUND=22 -DEDGEBITS=30 mean.cpp $(BLAKE_2B_SRC) $(SIPHASH_SRC)

<<<<<<< HEAD
# `-lineinfo -src-in-ptx` allows Nsight show sass-ptx, source-sass pairs, also need to set option in nsight UI:
# Tools->Option->Source lookup: add path to the source
=======
mean30x8:	cuckaroo.hpp  bitmap.hpp graph.hpp ../threads/barrier.hpp ../crypto/siphash.hpp mean.hpp mean.cpp Makefile
	$(GPP) -o $@ -mavx2 -DNSIPHASH=8 -DEXPANDROUND=10 -DCOMPRESSROUND=22 -DEDGEBITS=30 mean.cpp $(BLAKE_2B_SRC)

>>>>>>> a69183d6
cuda19:		../crypto/siphash.cuh compress.hpp graph.hpp mean.cu Makefile
	$(NVCC) -lineinfo -src-in-ptx -o $@ -DEPS_A=4 -DEPS_B=3 -DIDXSHIFT=2 -DEDGEBITS=19 -arch sm_60 mean.cu $(BLAKE_2B_SRC) $(SIPHASH_SRC)

# ./cuda29 -n 671
cuda29:		../crypto/siphash.cuh compress.hpp graph.hpp mean.cu Makefile
	$(NVCC) -o $@ -DEDGEBITS=29 -arch sm_60 mean.cu $(BLAKE_2B_SRC) $(SIPHASH_SRC)

cuda30:		../crypto/siphash.cuh compress.hpp graph.hpp mean.cu Makefile
	$(NVCC) -o $@ -DEDGEBITS=30 -arch sm_60 mean.cu $(BLAKE_2B_SRC) $(SIPHASH_SRC)<|MERGE_RESOLUTION|>--- conflicted
+++ resolved
@@ -12,7 +12,6 @@
 CFLAGS ?= -Wall -Wno-format -fomit-frame-pointer $(OPT)
 GCC ?= gcc $(GCC_ARCH_FLAGS) -std=gnu11 $(CFLAGS)
 BLAKE_2B_SRC ?= ../crypto/blake2b-ref.c
-SIPHASH_SRC = ../crypto/siphash.cpp
 NVCC ?= nvcc -std=c++11 
 
 all : simpletest meantest
@@ -24,52 +23,41 @@
 	./mean29x4 -n 671 -t 4 -s
 
 simple19:	../crypto/siphash.hpp cuckaroo.hpp  bitmap.hpp graph.hpp simple.cpp Makefile
-	$(GPP) -o $@ -DPROOFSIZE=42 -DEDGEBITS=19 simple.cpp $(BLAKE_2B_SRC) $(SIPHASH_SRC)
+	$(GPP) -o $@ -DPROOFSIZE=42 -DEDGEBITS=19 simple.cpp $(BLAKE_2B_SRC)
 
 simple29:	../crypto/siphash.hpp cuckaroo.hpp  bitmap.hpp graph.hpp simple.cpp Makefile
-	$(GPP) -o $@ -DPROOFSIZE=42 -DEDGEBITS=29 simple.cpp $(BLAKE_2B_SRC) $(SIPHASH_SRC)
+	$(GPP) -o $@ -DPROOFSIZE=42 -DEDGEBITS=29 simple.cpp $(BLAKE_2B_SRC)
 
 mean19x1:	cuckaroo.hpp  bitmap.hpp graph.hpp ../threads/barrier.hpp ../crypto/siphash.hpp mean.hpp mean.cpp Makefile
-	$(GPP) -o $@ -DXBITS=2 -DNSIPHASH=1 -DEDGEBITS=19 mean.cpp $(BLAKE_2B_SRC) $(SIPHASH_SRC)
+	$(GPP) -o $@ -DXBITS=2 -DNSIPHASH=1 -DEDGEBITS=19 mean.cpp $(BLAKE_2B_SRC)
 
 mean19x8:	cuckaroo.hpp  bitmap.hpp graph.hpp ../threads/barrier.hpp ../crypto/siphash.hpp mean.hpp mean.cpp Makefile
-	$(GPP) -o $@ -mavx2 -DXBITS=2 -DNSIPHASH=8 -DEDGEBITS=19 mean.cpp $(BLAKE_2B_SRC) $(SIPHASH_SRC)
+	$(GPP) -o $@ -mavx2 -DXBITS=2 -DNSIPHASH=8 -DEDGEBITS=19 mean.cpp $(BLAKE_2B_SRC)
 
 mean29x4:	cuckaroo.hpp  bitmap.hpp graph.hpp ../crypto/siphash.hpp mean.hpp mean.cpp Makefile
-	$(GPP) -o $@ -mno-avx2 -DNSIPHASH=4 -DEDGEBITS=29 mean.cpp $(BLAKE_2B_SRC) $(SIPHASH_SRC)
+	$(GPP) -o $@ -mno-avx2 -DNSIPHASH=4 -DEDGEBITS=29 mean.cpp $(BLAKE_2B_SRC)
 
 mean29x8:	cuckaroo.hpp  bitmap.hpp graph.hpp ../threads/barrier.hpp ../crypto/siphash.hpp mean.hpp mean.cpp Makefile
-	$(GPP) -o $@ -mavx2 -DNSIPHASH=8 -DEDGEBITS=29 mean.cpp $(BLAKE_2B_SRC) $(SIPHASH_SRC)
+	$(GPP) -o $@ -mavx2 -DNSIPHASH=8 -DEDGEBITS=29 mean.cpp $(BLAKE_2B_SRC)
 
-<<<<<<< HEAD
-mean30x8:	cuckaroo.hpp  bitmap.hpp graph.hpp ../threads/barrier.hpp ../crypto/siphash.hpp mean.hpp mean.cpp Makefile
-	$(GPP) -o $@ -mavx2 -DNSIPHASH=8 -DEXPANDROUND=10 -DCOMPRESSROUND=22 -DEDGEBITS=30 mean.cpp $(BLAKE_2B_SRC) $(SIPHASH_SRC)
-
-=======
->>>>>>> a69183d6
 mean29x8s:	cuckaroo.hpp  bitmap.hpp graph.hpp ../threads/barrier.hpp ../crypto/siphash.hpp mean.hpp mean.cpp Makefile
-	$(GPP) -o $@ -mavx2 -DSAVEEDGES -DNSIPHASH=8 -DEDGEBITS=29 mean.cpp $(BLAKE_2B_SRC) $(SIPHASH_SRC)
+	$(GPP) -o $@ -mavx2 -DSAVEEDGES -DNSIPHASH=8 -DEDGEBITS=29 mean.cpp $(BLAKE_2B_SRC)
 
 mean29x1:	cuckaroo.hpp  bitmap.hpp graph.hpp ../threads/barrier.hpp ../crypto/siphash.hpp mean.hpp mean.cpp Makefile
-	$(GPP) -o $@ -DNSIPHASH=1 -DEDGEBITS=29 mean.cpp $(BLAKE_2B_SRC) $(SIPHASH_SRC)
+	$(GPP) -o $@ -DNSIPHASH=1 -DEDGEBITS=29 mean.cpp $(BLAKE_2B_SRC)
 
 mean30x1:	cuckaroo.hpp  bitmap.hpp graph.hpp ../threads/barrier.hpp ../crypto/siphash.hpp mean.hpp mean.cpp Makefile
-	$(GPP) -o $@ -DNSIPHASH=1 -DEXPANDROUND=10 -DCOMPRESSROUND=22 -DEDGEBITS=30 mean.cpp $(BLAKE_2B_SRC) $(SIPHASH_SRC)
+	$(GPP) -o $@ -DNSIPHASH=1 -DEXPANDROUND=10 -DCOMPRESSROUND=22 -DEDGEBITS=30 mean.cpp $(BLAKE_2B_SRC)
 
-<<<<<<< HEAD
-# `-lineinfo -src-in-ptx` allows Nsight show sass-ptx, source-sass pairs, also need to set option in nsight UI:
-# Tools->Option->Source lookup: add path to the source
-=======
 mean30x8:	cuckaroo.hpp  bitmap.hpp graph.hpp ../threads/barrier.hpp ../crypto/siphash.hpp mean.hpp mean.cpp Makefile
 	$(GPP) -o $@ -mavx2 -DNSIPHASH=8 -DEXPANDROUND=10 -DCOMPRESSROUND=22 -DEDGEBITS=30 mean.cpp $(BLAKE_2B_SRC)
 
->>>>>>> a69183d6
+# `-lineinfo -src-in-ptx` allows Nsight show sass-ptx, source-sass pairs, also need to set option in nsight UI:
+# Tools->Option->Source lookup: add path to the source
 cuda19:		../crypto/siphash.cuh compress.hpp graph.hpp mean.cu Makefile
-	$(NVCC) -lineinfo -src-in-ptx -o $@ -DEPS_A=4 -DEPS_B=3 -DIDXSHIFT=2 -DEDGEBITS=19 -arch sm_60 mean.cu $(BLAKE_2B_SRC) $(SIPHASH_SRC)
+	$(NVCC) -lineinfo -src-in-ptx -o $@ -DEPS_A=4 -DEPS_B=3 -DIDXSHIFT=2 -DEDGEBITS=19 -arch sm_35 mean.cu $(BLAKE_2B_SRC)
 
 # ./cuda29 -n 671
 cuda29:		../crypto/siphash.cuh compress.hpp graph.hpp mean.cu Makefile
-	$(NVCC) -o $@ -DEDGEBITS=29 -arch sm_60 mean.cu $(BLAKE_2B_SRC) $(SIPHASH_SRC)
-
-cuda30:		../crypto/siphash.cuh compress.hpp graph.hpp mean.cu Makefile
-	$(NVCC) -o $@ -DEDGEBITS=30 -arch sm_60 mean.cu $(BLAKE_2B_SRC) $(SIPHASH_SRC)+	$(NVCC) -o $@ -DEDGEBITS=29 -arch sm_35 mean.cu $(BLAKE_2B_SRC)
+	#$(NVCC) -o $@ -DEDGEBITS=29 -arch sm_61 mean.cu $(BLAKE_2B_SRC)